--- conflicted
+++ resolved
@@ -76,18 +76,11 @@
     printf("Writing root inode\n");
 
     // Root inode: occupies first data block
-<<<<<<< HEAD
     memset(block, 0, VVSFS_BLOCKSIZE);
     for (i = 0; i < VVSFS_N_BLOCKS; ++i)
-        inode.i_block[1] = 0;
+        inode.i_block[i] = 0;
     inode.i_mode = S_IFDIR | S_IRUSR | S_IRGRP | S_IROTH | S_IWUSR | S_IWGRP |
                    S_IWOTH | S_IXUSR | S_IXGRP | S_IXOTH;
-=======
-    memset(block, 0, VVSFS_BLOCKSIZE);  
-    for(i=0; i < VVSFS_N_BLOCKS; ++i)
-        inode.i_block[i] = 0;
-    inode.i_mode = S_IFDIR | S_IRUSR | S_IRGRP | S_IROTH | S_IWUSR | S_IWGRP | S_IWOTH | S_IXUSR | S_IXGRP | S_IXOTH;
->>>>>>> 10439ac7
     printf("Mode: %d\n", inode.i_mode);
     inode.i_data_blocks_count = 1;
     inode.i_links_count = 1;
