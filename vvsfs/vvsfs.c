/*
 * The Very Very Simple File System (vvsfs)
 * Eric McCreath 2006, 2008, 2010, 2020, 2023 - GPL
 * (based on the simplistic RAM filesystem McCreath 2001)
 *
 * Alwen Tiu, 2023. Added various improvements to allow multiple data blocks,
 * bitmaps, and using address space operations to simplify read/write.
 */

#include <asm/uaccess.h>
#include <linux/blkdev.h>
#include <linux/buffer_head.h>
#include <linux/errno.h>
#include <linux/fs.h>
#include <linux/init.h>
#include <linux/kernel.h>
#include <linux/mm.h>
#include <linux/module.h>
#include <linux/mpage.h>
#include <linux/proc_fs.h>
#include <linux/slab.h>
#include <linux/statfs.h>
#include <linux/types.h>
#include <linux/version.h>

#include "vvsfs.h"

#define DEBUG 1
#define LOG_FILE_PATH 0

#if defined(LOG_FILE_PATH) && LOG_FILE_PATH == 1
#define FILE_FORMAT_PARAMETER "%s:"
#define FILE_MARKER __FILE__
#else
#define FILE_FORMAT_PARAMETER ""
#define FILE_MARKER
#endif

#define __LOG(prefix, msg, ...)                                                \
    printk(prefix "%s(" FILE_FORMAT_PARAMETER "%d) :: " msg,                   \
           __func__,                                                           \
           FILE_MARKER __LINE__,                                               \
           ##__VA_ARGS__)
#define LOG(msg, ...) __LOG("", msg, ##__VA_ARGS__)

#if defined(DEBUG) && DEBUG == 1
#define DEBUG_LOG(msg, ...) __LOG("[DEBUG] ", msg, ##__VA_ARGS__)
#else
#define DEBUG_LOG(msg, ...) ({})
#endif

/* Write an unsigned 32-bit integer to a buffer
 *
 * @buf: Byte buffer pointer at the position to
 *       write, aquired from a struct buffer_head
 * @data: Integer to write to buffer
 */
static void write_int_to_buffer(char *buf, uint32_t data) {
    DEBUG_LOG("writing to buffer: %u\n", data);
    buf[0] = (data >> 24) & 0xFF;
    buf[1] = (data >> 16) & 0xFF;
    buf[2] = (data >> 8) & 0xFF;
    buf[3] = data & 0xFF;
}

/* Read an unsigned 32-bit integer from a buffer
 *
 * @buf: Byte buffer pointer at the position to read
 *       from, aquired from a struct buffer_head
 *
 * @return: (uint32_t) read integer value
 */
static uint32_t read_int_from_buffer(char *buf) {
    // Because some genius decided to use a char type to represent a byte in
    // the struct buffer_head b_data field (yes thats a signed data type with
    // potentially variable length of either 8 or 16 bits), we have to be very
    // careful with reading signed data from the buffer. Because unsigned data
    // will become signed. Yeah. Fun. I have no idea why they didnt use a
    // uint8_t or arch specific intrinsic 8-bit sized type for a byte. Good
    // thing that struct buffer_head is deprecated in favour of struct bio in
    // linux >2.6 which DOES properly define an unsigned byte type for the
    // internal buffer.
    unsigned char *u_buf = (unsigned char *)buf;
    uint32_t data = 0;
    data |= ((uint32_t)u_buf[0]) << 24;
    data |= ((uint32_t)u_buf[1]) << 16;
    data |= ((uint32_t)u_buf[2]) << 8;
    data |= ((uint32_t)u_buf[3]);
    DEBUG_LOG("read from buffer: %u\n", data);
    return data;
}

#define READ_BLOCK_OFF(sb, offset)                                             \
    sb_bread((sb), vvsfs_get_data_block((offset)))
#define READ_BLOCK(sb, vi, index) READ_BLOCK_OFF(sb, (vi)->i_data[(index)])
#define READ_DENTRY_OFF(data, offset)                                          \
    ((struct vvsfs_dir_entry *)((data) + (offset) * VVSFS_DENTRYSIZE))
#define READ_DENTRY(bh, offset) READ_DENTRY_OFF((bh)->b_data, offset)
#define READ_INDIRECT_BLOCK(sb, indirect_bh, i)                                \
    READ_BLOCK_OFF(sb,                                                         \
                   read_int_from_buffer((indirect_bh)->b_data +                \
                                        ((i) * VVSFS_INDIRECT_PTR_SIZE)))

// Avoid using char* as a byte array since some systems may have a 16 bit char
// type this ensures that any system that has 8 bits = 1 byte will be valid for
// byte array usage irrespective of char sizing.
typedef uint8_t *bytearray_t;

// inode cache -- this is used to attach vvsfs specific inode
// data to the vfs inode
static struct kmem_cache *vvsfs_inode_cache;

static struct address_space_operations vvsfs_as_operations;
static struct inode_operations vvsfs_file_inode_operations;
static struct file_operations vvsfs_file_operations;
static struct inode_operations vvsfs_dir_inode_operations;
static struct file_operations vvsfs_dir_operations;
static struct super_operations vvsfs_ops;

static struct inode_operations vvsfs_symlink_inode_operations = {
    .get_link = page_get_link,
};

struct inode *vvsfs_iget(struct super_block *sb, unsigned long ino);
static int vvsfs_free_inode_blocks(struct inode *inode);

/* Calculate the data block map index for a given position
 * within the given inode data blocks.
 *
 * @vi: Inode information of the target inode
 * @sb: Superblock of the filesytsem
 * @d_pos: Position of the data block within the inode
 *
 * @return: (int): 0 or greater if data block exists in
 *                 inode, error otherwise
 */
static int vvsfs_index_data_block(struct vvsfs_inode_info *vi,
                                  struct super_block *sb,
                                  uint32_t d_pos) {
    struct buffer_head *bh;
    int offset;
    uint32_t index;
    DEBUG_LOG("vvsfs - index_data_block\n");
    DEBUG_LOG("vvsfs - index_data_block - d_pos: %u\n", d_pos);
    if (d_pos < VVSFS_LAST_DIRECT_BLOCK_INDEX) {
        DEBUG_LOG("vvsfs - index_data_block - direct done\n");
        return vi->i_data[d_pos];
    }
    bh = READ_BLOCK(sb, vi, VVSFS_LAST_DIRECT_BLOCK_INDEX);
    if (!bh) {
        DEBUG_LOG("vvsfs - index_data_block - failed to read buffer data\n");
        return -EIO;
    }
    offset = (d_pos - VVSFS_LAST_DIRECT_BLOCK_INDEX) * VVSFS_INDIRECT_PTR_SIZE;
    DEBUG_LOG("vvsfs - index_data_block - offset: %u\n", offset);
    index = read_int_from_buffer(bh->b_data + offset);
    brelse(bh);
    DEBUG_LOG(
        "vvsfs - index_data_block - indirect done: %u -> %d\n", offset, index);
    return index;
}

/* Given a position into the target inode data blocks,
 * create and assign a new data block.
 *
 * @dir_info: Inode information of target inode
 * @sb: Superblock of the filesystem
 * @d_pos: Data block position to create at
 *
 * @return: (int) 0 or greater, data block map index,
 *                error otherwise
 */
static int vvsfs_assign_data_block(struct vvsfs_inode_info *dir_info,
                                   struct super_block *sb,
                                   uint32_t d_pos) {
    struct buffer_head *bh;
    struct vvsfs_sb_info *sbi = sb->s_fs_info;
    int offset;
    uint32_t indirect_block;
    uint32_t newblock;
    DEBUG_LOG("vvsfs - assign_data_block\n");
    newblock = vvsfs_reserve_data_block(sbi->dmap);
    if (!newblock) {
        return -ENOSPC;
    }
    DEBUG_LOG("vvsfs - assign-data_block - current block count: %u\n",
              dir_info->i_db_count);
    if (d_pos < VVSFS_LAST_DIRECT_BLOCK_INDEX) {
        DEBUG_LOG("vvsfs - assign_data_block - direct blocks free, allocating "
                  "direct\n");
        // Still have room in direct blocks, assign
        // there
        dir_info->i_data[d_pos] = newblock;
        dir_info->i_db_count++;
        goto done;
    }
    DEBUG_LOG("vvsfs - assign_data_block - no direct blocks free, allocating "
              "indirect\n");
    if (unlikely(dir_info->i_db_count < VVSFS_N_BLOCKS)) {
        // We don't have a block to store indirect pointers
        // use the newblock just allocated for consistency
        // and reserve another block for the actual data
        DEBUG_LOG("vvsfs - assign_data_block - indirect block not allocated, "
                  "allocating\n");
        indirect_block = newblock;
        newblock = vvsfs_reserve_data_block(sbi->dmap);
        if (!newblock) {
            vvsfs_free_data_block(sbi->dmap, indirect_block);
            return -ENOSPC;
        }
        dir_info->i_data[VVSFS_LAST_DIRECT_BLOCK_INDEX] = indirect_block;
    }
    bh = READ_BLOCK(sb, dir_info, VVSFS_LAST_DIRECT_BLOCK_INDEX);
    if (!bh) {
        DEBUG_LOG("vvsfs - assign_data_block - buffer read failed\n");
        vvsfs_free_data_block(sbi->dmap, newblock);
        vvsfs_free_data_block(sbi->dmap, indirect_block);
        dir_info->i_data[VVSFS_LAST_DIRECT_BLOCK_INDEX] = 0;
        return -EIO;
    }
    dir_info->i_db_count++;
    offset = (d_pos - VVSFS_LAST_DIRECT_BLOCK_INDEX) * VVSFS_INDIRECT_PTR_SIZE;
    DEBUG_LOG("vvsfs - assign_data_block - indirect block offset: %d <- %u\n",
              offset,
              newblock);

    write_int_to_buffer(bh->b_data + offset, newblock);
    mark_buffer_dirty(bh);
    sync_dirty_buffer(bh);
    brelse(bh);
done:
    DEBUG_LOG("vvsfs - assign_data_block - done\n");
    return newblock;
}

// vvsfs_file_get_block
// @inode: inode of the file
// @iblock: the block number (relative to the beginning of the file) to be read.
// This is not
//          the actual disk block, but rather a logical block within a file.
// @bh: the buffer to load the disk block to
// @create: allocate a block on disk if it's not already allocated.
//
// This function translates a read operation for the "iblock"-th block
// in a file to the actual read operation on disk. It is used by the
// readpage/writepage operations for pagecache. This allows a simpler and more
// modular implementation of file read/write. All we need to do is to provide a
// primitive for reading one block at a time.
//
static int vvsfs_file_get_block(struct inode *inode,
                                sector_t iblock,
                                struct buffer_head *bh,
                                int create) {
    struct super_block *sb = inode->i_sb;
    struct vvsfs_inode_info *vi = VVSFS_I(inode);
    int raw_dno;
    uint32_t dno, bno;
    LOG("vvsfs - file_get_block");
    if (iblock >= VVSFS_MAX_INODE_BLOCKS) {
        DEBUG_LOG("vvsfs - file_get_block - block index exceeds maximum "
                  "supported: %u >= %d\n",
                  (uint32_t)iblock,
                  (int)VVSFS_MAX_INODE_BLOCKS);
        return -EFBIG;
    }
    if (iblock > vi->i_db_count) {
        return 0;
    }
    if (iblock == vi->i_db_count) {
        if (!create) {
            return 0;
        }
        raw_dno = vvsfs_assign_data_block(vi, sb, (uint32_t)iblock);
        if (raw_dno < 0) {
            DEBUG_LOG("vvsfs - file_get_block - failed to assign data block\n");
            return raw_dno;
        }
        mark_inode_dirty(inode);
        dno = (uint32_t)raw_dno;
        inode->i_blocks = vi->i_db_count * VVSFS_BLOCKSIZE / VVSFS_SECTORSIZE;
        bno = vvsfs_get_data_block(dno);
    } else {
        bno = vvsfs_get_data_block(
            vvsfs_index_data_block(vi, sb, (uint32_t)iblock));
    }
    map_bh(bh, sb, bno);
    LOG("vvsfs - file_get_block - done\n");
    return 0;
}

// Address pace operation readpage/readfolio.
// You do not need to modify this.
static int
#if LINUX_VERSION_CODE < KERNEL_VERSION(5, 19, 0)
vvsfs_readpage(struct file *file, struct page *page) {
    LOG("vvsfs - readpage");
    return mpage_readpage(page, vvsfs_file_get_block);
}
#else
vvsfs_read_folio(struct file *file, struct folio *folio) {
    LOG("vvsfs - read folio");
    return mpage_read_folio(folio, vvsfs_file_get_block);
}
#endif

// Address pace operation readpage.
// You do not need to modify this.
static int vvsfs_writepage(struct page *page, struct writeback_control *wbc) {
    LOG("vvsfs - writepage");

    return block_write_full_page(page, vvsfs_file_get_block, wbc);
}

// Address pace operation readpage.
// You do not need to modify this.
static int vvsfs_write_begin(struct file *file,
                             struct address_space *mapping,
                             loff_t pos,
                             unsigned int len,
#if LINUX_VERSION_CODE < KERNEL_VERSION(5, 19, 0)
                             unsigned int flags,
#endif
                             struct page **pagep,
                             void **fsdata) {
    LOG("vvsfs - write_begin [%lu]\n", mapping->host->i_ino);

    if (pos + len > VVSFS_MAXFILESIZE)
        return -EFBIG;

#if LINUX_VERSION_CODE < KERNEL_VERSION(5, 19, 0)
    return block_write_begin(
        mapping, pos, len, flags, pagep, vvsfs_file_get_block);
#else
    return block_write_begin(mapping, pos, len, pagep, vvsfs_file_get_block);
#endif
}

// Address pace operation readpage.
// May require some modification to include additonal inode data.
static int vvsfs_write_end(struct file *file,
                           struct address_space *mapping,
                           loff_t pos,
                           unsigned int len,
                           unsigned int copied,
                           struct page *page,
                           void *fsdata) {
    struct inode *inode = mapping->host;
    struct vvsfs_inode_info *vi = VVSFS_I(inode);
    int ret;

    LOG("vvsfs - write_end, [%lu]\n", inode->i_ino);

    ret = generic_write_end(file, mapping, pos, len, copied, page, fsdata);
    if (ret < len) {
        LOG("wrote less than requested.");
        return ret;
    }

    /* Update inode metadata */
    inode->i_blocks = vi->i_db_count * VVSFS_BLOCKSIZE / VVSFS_SECTORSIZE;
    inode->i_mtime = inode->i_ctime = current_time(inode);
    mark_inode_dirty(inode);

    return ret;
}

static struct address_space_operations vvsfs_as_operations = {
#if LINUX_VERSION_CODE < KERNEL_VERSION(5, 19, 0)
    .readpage = vvsfs_readpage,
#else
    .read_folio = vvsfs_read_folio,
#endif
    .writepage = vvsfs_writepage,
    .write_begin = vvsfs_write_begin,
    .write_end = vvsfs_write_end,
};

/* Read all direct block dentries into memory for a given inode
 *
 * @vi: Inode information for target inode
 * @sb: Superblock of the filesystem
 * @data: Data array to write dentries into
 * @db_count: Number of data blocks
 *
 * @return: (int) 0 if successful, error otherwise
 */
static int vvsfs_read_dentries_direct(struct vvsfs_inode_info *vi,
                                      struct super_block *sb,
                                      bytearray_t data) {
    struct buffer_head *bh;
    int i;
    uint32_t db_count;
    DEBUG_LOG("vvsfs - read_dentries_direct\n");
    // Ensure that we do not read the last block which is an indirection pointer
    db_count = min((uint32_t)VVSFS_LAST_DIRECT_BLOCK_INDEX, vi->i_db_count);
    DEBUG_LOG("vvsfs - read_dentires_direct - reading %u data blocks\n",
              db_count);
    for (i = 0; i < db_count; ++i) {
        LOG("vvsfs - read_dentries_direct - reading dno: %d, disk block: %d",
            vi->i_data[i],
            vvsfs_get_data_block(vi->i_data[i]));
        bh = READ_BLOCK(sb, vi, i);
        if (!bh) {
            // Buffer read failed, no more data when we expected some
            DEBUG_LOG("vvsfs - read_dentries_direct - failed buffer read\n");
            return -EIO;
        }
        // Copy the dentry into the data array
        memcpy(data + i * VVSFS_BLOCKSIZE, bh->b_data, VVSFS_BLOCKSIZE);
        brelse(bh);
    }
    DEBUG_LOG("vvsfs - read_dentries_direct - done\n");
    return 0;
}

/* Read all indirect block dentries into memory for a given inode
 *
 * @vi: Inode information for target inode
 * @sb: Superblock of the filesystem
 * @data: Data array to write dentries into
 * @db_count: Number of data blocks
 *
 * @return: (int) 0 if successful, error otherwise
 */
static int vvsfs_read_dentries_indirect(struct vvsfs_inode_info *vi,
                                        struct super_block *sb,
                                        bytearray_t data) {
    struct buffer_head *i_bh;
    struct buffer_head *bh;
    int i;
    uint32_t db_count;
    uint32_t offset;
    DEBUG_LOG("vvsfs - read_dentries_indirect\n");
    i_bh = READ_BLOCK(sb, vi, VVSFS_LAST_DIRECT_BLOCK_INDEX);
    if (!i_bh) {
        // Buffer read failed, no more data when we expected some
        DEBUG_LOG("vvsfs - read_dentries_indirect - failed buffer read\n");
        return -EIO;
    }
    db_count = vi->i_db_count - VVSFS_LAST_DIRECT_BLOCK_INDEX;
    DEBUG_LOG("vvsfs - read_dentries_indirect - reading %u data blocks\n",
              db_count);
    for (i = 0; i < db_count; ++i) {
        offset =
            read_int_from_buffer(i_bh->b_data + (i * VVSFS_INDIRECT_PTR_SIZE));
        LOG("vvsfs - read_entries_indirect - reading dno: %d, disk block: %u\n",
            offset,
            vvsfs_get_data_block(offset));
        bh = READ_BLOCK_OFF(sb, offset);
        if (!bh) {
            // Buffer read failed, no more data when we expected some
            brelse(i_bh);
            DEBUG_LOG("vvsfs - read_dentries_indirect - failed buffer read\n");
            return -EIO;
        }
        // Copy the dentry into the data array
        memcpy(data + i * VVSFS_BLOCKSIZE, bh->b_data, VVSFS_BLOCKSIZE);
        brelse(bh);
    }
    brelse(i_bh);
    DEBUG_LOG("vvsfs - read_dentries_indirect - done\n");
    return 0;
}

// vvsfs_read_dentries - reads all dentries into memory for a given inode
//
// @dir: Directory inode to read from
// @num_dirs: (output) count of dentries
// @return: (char*) data buffer returned contains all dentry data, this *MUST*
//                  be freed after use via `kfree(data)`
//
// @return: (bytearray_t) data buffer returned contains all dentry data, this
//          *MUST* be freed after use via `kfree(data)`
static bytearray_t vvsfs_read_dentries(struct inode *dir, int *num_dirs) {
    struct vvsfs_inode_info *vi;
    struct super_block *sb;
    int err;
    bytearray_t data;
    DEBUG_LOG("vvsfs - read_dentries\n");
    // Retrieve vvsfs specific inode data from dir inode
    vi = VVSFS_I(dir);
    // Calculate number of dentries
    *num_dirs = dir->i_size / VVSFS_DENTRYSIZE;
    // Retrieve superblock object for R/W to disk blocks
    sb = dir->i_sb;
    DEBUG_LOG("vvsfs - read_dentries - number of dentries to read %d - %d\n",
              *num_dirs,
              vi->i_db_count);
    // Read all dentries into mem
    data = kzalloc(vi->i_db_count * VVSFS_BLOCKSIZE, GFP_KERNEL);
    if (!data) {
        return ERR_PTR(-ENOMEM);
    }
    if ((err = vvsfs_read_dentries_direct(vi, sb, data))) {
        kfree(data);
        return ERR_PTR(err);
    }
    if (vi->i_db_count >= VVSFS_N_BLOCKS &&
        (err = vvsfs_read_dentries_indirect(
             vi, sb, data + VVSFS_BUFFER_INDIRECT_OFFSET))) {
        kfree(data);
        return ERR_PTR(err);
    }
    DEBUG_LOG("vvsfs - read_dentries - done");
    return data;
}

// vvsfs_readdir - reads a directory and places the result using filldir, cached
// in dcache
static int vvsfs_readdir(struct file *filp, struct dir_context *ctx) {
    struct inode *dir;
    struct vvsfs_dir_entry *dentry;
    char *data;
    int i;
    int num_dirs;
    int err;
    DEBUG_LOG("vvsfs - readdir\n");
    // get the directory inode from file
    dir = file_inode(filp);
    data = vvsfs_read_dentries(dir, &num_dirs);
    if (IS_ERR(data)) {
        int err = PTR_ERR(data);
        DEBUG_LOG("vvsfs - readdir - failed cached dentries read: %d\n", err);
        return err;
    }
    // Iterate over dentries and emit them into the dcache
    for (i = ctx->pos / VVSFS_DENTRYSIZE;
         i < num_dirs && filp->f_pos < dir->i_size;
         ++i) {
        dentry = READ_DENTRY_OFF(data, i);
        if (!(err = dir_emit(ctx,
                             dentry->name,
                             strnlen(dentry->name, VVSFS_MAXNAME),
                             dentry->inode_number,
                             DT_UNKNOWN))) {
            DEBUG_LOG("vvsfs - readdir - failed dir_emit: %d\n", err);
            kfree(data);
            return -ENOENT;
        }
        ctx->pos += VVSFS_DENTRYSIZE;
    }
    kfree(data);
    DEBUG_LOG("vvsfs - readdir - done");
    return 0;
}

/* Compare the names of dentries, checks length before comparing
 * name character entries.
 *
 * @name: Dentry name to compare against
 * @target_name: Dentry name that is being searched for
 * @target_name_len: Length of target_name string
 *
 * @return (int) 1 if names match, 0 otherwise
 */
__attribute__((always_inline)) static inline bool
namecmp(const char *name, const char *target_name, int target_name_len) {
    return strlen(name) == target_name_len &&
           strncmp(name, target_name, target_name_len) == 0;
}

// vvsfs_lookup - A file/directory name in a directory. It basically attaches
// the inode
//                of the file to the directory entry.
static struct dentry *
vvsfs_lookup(struct inode *dir, struct dentry *dentry, unsigned int flags) {
    int num_dirs;
    int i;
    struct inode *inode = NULL;
    struct vvsfs_dir_entry *dent;
    const char *target_name;
    int target_name_len;
    bytearray_t data;
    target_name = dentry->d_name.name;
    target_name_len = dentry->d_name.len;
    DEBUG_LOG("vvsfs - lookup\n");
    if (dentry->d_name.len > VVSFS_MAXNAME) {
        printk("vvsfs - lookup - file name too long");
        return ERR_PTR(-ENAMETOOLONG);
    }

    data = vvsfs_read_dentries(dir, &num_dirs);
    if (IS_ERR(data)) {
        int err = PTR_ERR(data);
        DEBUG_LOG("vvsfs - lookup - failed cached dentries read: %d\n", err);
        return ERR_PTR(err);
    }
    for (i = 0; i < num_dirs; ++i) {
        dent = READ_DENTRY_OFF(data, i);
        if (namecmp(dent->name, target_name, target_name_len)) {
            inode = vvsfs_iget(dir->i_sb, dent->inode_number);
            if (!inode) {
                DEBUG_LOG("vvsfs - lookup - failed to get inode: %u\n",
                          dent->inode_number);
                kfree(data);
                return ERR_PTR(-EACCES);
            }
            d_add(dentry, inode);
            break;
        }
    }
    kfree(data);
    DEBUG_LOG("vvsfs - lookup - done\n");
    return NULL;
}

// vvsfs_new_inode - find and construct a new inode.
// @dir: the inode of the parent directory where the new inode is supposed to be
// attached to.
// @mode: the mode information of the new inode
//
// This is a helper function for the inode operation "create" (implemented in
// vvsfs_create() ). It takes care of reserving an inode block on disk (by
// modifiying the inode bitmap), creating an VFS inode object (in memory) and
// attach filesystem-specific information to that VFS inode.
struct inode *
vvsfs_new_inode(const struct inode *dir, umode_t mode, dev_t rdev) {
    struct vvsfs_inode_info *inode_info;
    struct super_block *sb;
    struct vvsfs_sb_info *sbi;
    struct inode *inode;
    unsigned long dno, ino;
    int i;

    LOG("vvsfs - new inode\n");

    // get the filesystem specific info for the super block. The sbi object
    // contains the inode bitmap.
    sb = dir->i_sb;
    sbi = sb->s_fs_info;

    /*
        Find a spare inode in the vvsfs.
        The vvsfs_reserve_inode_block() will attempt to find the first free
       inode and allocates it, and returns the inode number. Note that the inode
       number is *not* the same as the disk block address on disk.
    */
    ino = vvsfs_reserve_inode_block(sbi->imap);
    if (BAD_INO(ino))
        return ERR_PTR(-ENOSPC);

    /*
        Find a spare data block.
        By default, a new data block is reserved for the new inode.
        This is probably a bit wasteful if the file/directory does not need it
        immediately.
        The `dno` here represents a data block position within the data bitmap
        so it's not the actual disk block location.
     */
    dno = vvsfs_reserve_data_block(sbi->dmap);
    if (dno == 0) {
        vvsfs_free_inode_block(
            sbi->imap,
            ino); // if we failed to allocate data block, release
                  // the inode block. and return an error code.
        return ERR_PTR(-ENOSPC);
    }

    /* create a new VFS (in memory) inode */
    inode = new_inode(sb);
    if (!inode) {
        // if failed, release the inode/data blocks so they can be reused.
        vvsfs_free_inode_block(sbi->imap, ino);
        vvsfs_free_data_block(sbi->dmap, dno);
        return ERR_PTR(-ENOMEM);
    }

    // fill in various information for the VFS inode.
#if LINUX_VERSION_CODE < KERNEL_VERSION(6, 3, 0)
    inode_init_owner(&init_user_ns, inode, dir, mode);
#else
    inode_init_owner(&nop_mnt_idmap, inode, dir, mode);
#endif
    inode->i_ino = ino;
    inode->i_ctime = inode->i_mtime = inode->i_atime = current_time(inode);
    inode->i_mode = mode;
    inode->i_size = 0;
    inode->i_blocks = (VVSFS_BLOCKSIZE / VVSFS_SECTORSIZE);
    // increment the link counter. This basically increments inode->i_nlink,
    // but that member cannot be modified directly. Use instead set_nlink to set
    // it to a specific value.
    set_nlink(inode, 1);

    // check if the inode is for a directory, using the macro S_ISDIR
    if (S_ISREG(mode)) {
        inode->i_op = &vvsfs_file_inode_operations;
        inode->i_fop = &vvsfs_file_operations;
        inode->i_mapping->a_ops = &vvsfs_as_operations;
    } else if (S_ISDIR(mode)) {
        inode->i_op = &vvsfs_dir_inode_operations;
        inode->i_fop = &vvsfs_dir_operations;
    } else if (S_ISLNK(mode)) {
        inode->i_op = &vvsfs_symlink_inode_operations;
        // since we are using page_symlink we need to set this first
        inode_nohighmem(inode);
        inode->i_mapping->a_ops = &vvsfs_as_operations;
    } else {
        // inode is special
        init_special_inode(inode, inode->i_mode, rdev);
    }

    /*
        Now fill in the filesystem specific information.
        This is done by first obtaining the vvsfs_inode_info struct from
        the VFS inode using the VVSFS_I macro.
     */
    inode_info = VVSFS_I(inode);
    inode_info->i_db_count = 1;
    inode_info->i_data[0] = dno;
    for (i = 1; i < VVSFS_N_BLOCKS; ++i)
        inode_info->i_data[i] = 0;

    // Make sure you hash the inode, so that VFS can keep track of its "dirty"
    // status and writes it to disk if needed.
    insert_inode_hash(inode);

    // Mark the inode as "dirty". This will inform the VFS that this inode needs
    // to be written to disk. The procedure for writing to disk is implemented
    // in vvsfs_write_inode() (as part of the "super" operations).
    mark_inode_dirty(inode);

    LOG("vvsfs - new_inode - done");
    return inode;
}

// This is a helper function for the "create"
// inode operation. It adds a new entry to the
// list of directory entries in the parent
// directory.
static int vvsfs_add_new_entry(struct inode *dir,
                               struct dentry *dentry,
                               struct inode *inode) {
    struct vvsfs_inode_info *dir_info = VVSFS_I(dir);
    struct super_block *sb = dir->i_sb;
    struct vvsfs_dir_entry *dent;
    struct buffer_head *bh;
    int num_dirs;
    uint32_t d_pos, d_off, dno;
    int newblock;
    int raw_dno;

    // calculate the number of entries from the i_size
    // of the directory's inode.
    num_dirs = dir->i_size / VVSFS_DENTRYSIZE;
    if (num_dirs >= VVSFS_MAX_DENTRIES) {
        DEBUG_LOG("vvsfs - add_new_entry - exceeded max dentries %d >= %u, "
                  "(i_size: %lld)\n",
                  num_dirs,
                  (uint32_t)VVSFS_MAX_DENTRIES,
                  dir->i_size);
        return -ENOSPC;
    }

    // Calculate the position of the new entry within
    // the data blocks
    d_pos = num_dirs / VVSFS_N_DENTRY_PER_BLOCK;
    d_off = num_dirs % VVSFS_N_DENTRY_PER_BLOCK;
    DEBUG_LOG(
        "vvsfs - add_new_entry - position: %u, offset: %u\n", d_pos, d_off);

    /* If the block is not yet allocated, allocate it.
     */
    if (d_pos >= dir_info->i_db_count) {
        LOG("vvsfs - add_new_entry - add new data block "
            "for directory entry\n");
        newblock = vvsfs_assign_data_block(dir_info, sb, d_pos);
        if (newblock < 0) {
            DEBUG_LOG("vvsfs - add_new_entry - failed data block assignment\n");
            return newblock;
        }
        dno = (uint32_t)newblock;
    } else {
        if ((raw_dno = vvsfs_index_data_block(dir_info, sb, d_pos)) < 0) {
            DEBUG_LOG(
                "vvsfs - add_new_entry - failed get data block index %d\n",
                raw_dno);
            return raw_dno;
        }
        dno = (uint32_t)raw_dno;
    }
    /* Update the on-disk structure */
    LOG("vvsfs - add_new_entry - reading dno: %d, "
        "d_pos: %d, block: %d\n",
        dno,
        d_pos,
        vvsfs_get_data_block(dno));

    // Note that the i_data contains the data block
    // position within the data bitmap, This needs to
    // be converted to actual disk block position if
    // you want to read it, using
    // vvsfs_get_data_block().
    bh = READ_BLOCK_OFF(sb, dno);
    if (!bh) {
        DEBUG_LOG("vvsfs - add_new_entry - failed to read target data block\n");
        return -ENOMEM;
    }
    dent = READ_DENTRY(bh, d_off);
    strncpy(dent->name, dentry->d_name.name, dentry->d_name.len);
    dent->name[dentry->d_name.len] = '\0';
    dent->inode_number = inode->i_ino;
    mark_buffer_dirty(bh);
    sync_dirty_buffer(bh);
    brelse(bh);

    DEBUG_LOG("vvsfs - add_new_entry - directory "
              "entry (%s, %d) added to "
              "block %d\n",
              dent->name,
              dent->inode_number,
              vvsfs_get_data_block(dno));

    dir->i_size = (num_dirs + 1) * VVSFS_DENTRYSIZE;
    dir->i_blocks = dir_info->i_db_count * (VVSFS_BLOCKSIZE / VVSFS_SECTORSIZE);

    // update time for posix compliance
    dir->i_atime = dir->i_mtime = dir->i_ctime = current_time(dir);
    mark_inode_dirty(dir);
    return 0;
}

// The "create" operation for inode.
// This is called when a new file/directory is
// created.
static int
#if LINUX_VERSION_CODE < KERNEL_VERSION(6, 3, 0)
vvsfs_create(struct user_namespace *namespace,
#else
vvsfs_create(struct mnt_idmap *namespace,
#endif
             struct inode *dir,
             struct dentry *dentry,
             umode_t mode,
             bool excl) {
    struct vvsfs_inode_info *dir_info;
    int ret;
    struct buffer_head *bh;
    struct inode *inode;

    LOG("vvsfs - create : %s\n", dentry->d_name.name);

    if (dentry->d_name.len > VVSFS_MAXNAME) {
        LOG("vvsfs - create - file name too long");
        return -ENAMETOOLONG;
    }

    dir_info = VVSFS_I(dir);
    if (!dir_info) {
        LOG("vvsfs - create - vi_dir null!");
        return -EINVAL;
    }

    // create a new inode for the new file/directory
    inode = vvsfs_new_inode(dir, mode, 0);
    if (IS_ERR(inode)) {
        LOG("vvsfs - create - new_inode error!");
        brelse(bh);
        return -ENOSPC;
    }

    // add the file/directory to the parent
    // directory's list of entries -- on disk.
    ret = vvsfs_add_new_entry(dir, dentry, inode);
    if (ret != 0) {
        DEBUG_LOG("vvsfs - create - failed to create new entry for intial data "
                  "block\n");
        vvsfs_free_inode_blocks(inode);
        discard_new_inode(inode);
        return ret;
    }

    // attach the new inode object to the VFS
    // directory entry object.
    d_instantiate(dentry, inode);

    LOG("File created %ld\n", inode->i_ino);
    return 0;
}

// The "link" operation.
// Takes an existing inode and new directory and entry
// It then copies points the new entry to the old
// inode and increases the link count
static int vvsfs_link(struct dentry *old_dentry,
                      struct inode *dir,
                      struct dentry *dentry) {
    struct vvsfs_inode_info *dir_info;
    int ret;
    struct inode *inode;

    LOG("vvsfs - link : %s\n", dentry->d_name.name);

    if (dentry->d_name.len > VVSFS_MAXNAME) {
        LOG("vvsfs - link - file name too long");
        return -ENAMETOOLONG;
    }

    dir_info = VVSFS_I(dir);
    if (!dir_info) {
        LOG("vvsfs - link - vi_dir null!");
        return -EINVAL;
    }

    inode = d_inode(old_dentry);

    // minix and ext2 update the ctime so I think its
    // correct
    inode->i_ctime = current_time(inode);

    // increase inode ref counts
    inode_inc_link_count(inode);
    ihold(inode);

    // add the file/directory to the parent
    // directory's list of entries -- on disk.
    ret = vvsfs_add_new_entry(dir, dentry, inode);
    if (ret != 0) {
        // error so decrease the ref counts
        inode_dec_link_count(inode);
        iput(inode);
        return ret;
    }

    d_instantiate(dentry, inode);

    LOG("Link created %ld\n", inode->i_ino);
    return 0;
}

// The "symlink" operation.
// Creates a new inode and stores the symlink pointer in the data
static int
#if LINUX_VERSION_CODE < KERNEL_VERSION(6, 3, 0)
vvsfs_symlink(struct user_namespace *namespace,
#else
vvsfs_symlink(struct mnt_idmap *namespace,
#endif
              struct inode *dir,
              struct dentry *dentry,
              const char *symname) {
    struct vvsfs_inode_info *dir_info;
    int ret;
    int err;
    struct buffer_head *bh;
    struct inode *inode;

    DEBUG_LOG("vvsfs - symlink : %s\n", dentry->d_name.name);

    if (dentry->d_name.len > VVSFS_MAXNAME) {
        LOG("vvsfs - symlink - file name too long");
        return -ENAMETOOLONG;
    }

    dir_info = VVSFS_I(dir);
    if (!dir_info) {
        LOG("vvsfs - symlink - vi_dir null!");
        return -EINVAL;
    }

    // create a new inode for the new file/directory
    inode = vvsfs_new_inode(dir, S_IFLNK | S_IRWXUGO, 0);
    if (IS_ERR(inode)) {
        LOG("vvsfs - symlink - new_inode error!");
        brelse(bh);
        return -ENOSPC;
    }

    err = page_symlink(inode, symname, strlen(symname) + 1);
    if (err) {
        vvsfs_free_inode_blocks(inode);
        discard_new_inode(inode);
        return err;
    }

    // add the file/directory to the parent directory's list
    // of entries -- on disk.
    ret = vvsfs_add_new_entry(dir, dentry, inode);
    if (ret != 0) {
        vvsfs_free_inode_blocks(inode);
        discard_new_inode(inode);
        return ret;
    }

    d_instantiate(dentry, inode);
    mark_inode_dirty(inode);

    // attach the new inode object to the VFS directory entry object.
    DEBUG_LOG("Symlink created %ld\n", inode->i_ino);
    return 0;
}

// The "mknod" function
// This is called when a new special file is created.
static int vvsfs_mknod(struct user_namespace *mnt_userns,
                       struct inode *dir,
                       struct dentry *dentry,
                       umode_t mode,
                       dev_t rdev) {
    int ret;
    struct inode *inode;
    struct vvsfs_inode_info *dir_info;
    struct buffer_head *bh;

    if (DEBUG)
        printk("vvsfs - mknod : %s\n", dentry->d_name.name);

    if (!old_valid_dev(rdev))
        return -EINVAL;

    if (dentry->d_name.len > VVSFS_MAXNAME) {
        printk("vvsfs - mknod - file name too long");
        return -ENAMETOOLONG;
    }

    dir_info = VVSFS_I(dir);
    if (!dir_info) {
        printk("vvsfs - mknod - vi_dir null!");
        return -EINVAL;
    }

    // create a new inode for the new file/directory
    inode = vvsfs_new_inode(dir, mode, rdev);
    if (IS_ERR(inode)) {
        printk("vvsfs - mknod - new_inode error!");
        brelse(bh);
        return -ENOSPC;
    }

    // add the file/directory to the parent directory's list
    // of entries -- on disk.
    ret = vvsfs_add_new_entry(dir, dentry, inode);
    if (ret != 0) {
        vvsfs_free_inode_blocks(inode);
        discard_new_inode(inode);
        return ret;
    }

    // attach the new inode object to the VFS directory entry object.
    d_instantiate(dentry, inode);

    printk("vvsfs - mknod - created %ld\n", inode->i_ino);
    return 0;
}

// The `mkdir` operation for directory. It simply calls vvsfs_create, with the
// added flag of S_IFDIR (signifying this is a directory).
static int
#if LINUX_VERSION_CODE < KERNEL_VERSION(6, 3, 0)
vvsfs_mkdir(struct user_namespace *namespace,
#else
vvsfs_mkdir(struct mnt_idmap *namespace,
#endif
            struct inode *dir,
            struct dentry *dentry,
            umode_t mode) {
    return vvsfs_create(namespace, dir, dentry, mode | S_IFDIR, 0);
}

/* Representation of a location of a dentry within
 * the data blocks.
 */
typedef struct __attribute__((packed)) bufloc_t {
    int b_index;                    // Data block index
    int d_index;                    // Dentry index within data block
    unsigned flags;                 // Flags used to construct instance
    struct buffer_head *bh;         // Data block
    struct vvsfs_dir_entry *dentry; // Matched entry
} bufloc_t;

/* Persist the struct buffer_head object in bufloc_t
 * without releasing it */
#define BL_PERSIST_BUFFER (1 << 1)
/* Persist (not clone) the struct vvsfs_dir_entry
 * object in bufloc_t, dependent on BL_PERSIST_BUFFER
 */
#define BL_PERSIST_DENTRY (1 << 2)
/* Determine if a given flag is set */
#define bl_flag_set(flags, flag) ((flags) & (flag))

/* Resolves the buffer head and dentry for a given
 * bufloc if they have not already been. This
 * behaviour is conditional on the flags set.
 *
 * Note that the user is expected to release the
 * buffer_head (bh field) with brelse(bufloc->bh) when
 * this bufloc_t instance is not longer needed. Since
 * the dentry field is constructed from the memory
 * held in the buffer_head data, it is no necessery to
 * release the dentry field.
 *
 * @dir: Target directory inode
 * @vi: Inode information for target directory inode
 * @bufloc: Specification of dentry location (does not
 * assume already resolved)
 *
 * @return: (int) 0 if successful, error otherwise
 */
static int vvsfs_resolve_bufloc(struct inode *dir,
                                struct vvsfs_inode_info *vi,
                                struct bufloc_t *bufloc) {
    struct buffer_head *i_bh;
    uint32_t index;
    if (bufloc == NULL) {
        return -EINVAL;
    }
    if (!bl_flag_set(bufloc->flags, BL_PERSIST_BUFFER)) {
        DEBUG_LOG("vvsfs - resolve_bufloc - bufloc has no peristed buffer, "
                  "resolving\n");
        if (bufloc->b_index < VVSFS_LAST_DIRECT_BLOCK_INDEX) {
            bufloc->bh = READ_BLOCK(dir->i_sb, vi, bufloc->b_index);
        } else {
            i_bh = READ_BLOCK(dir->i_sb, vi, VVSFS_LAST_DIRECT_BLOCK_INDEX);
            if (!i_bh) {
                return -EIO;
            }
            index = read_int_from_buffer(
                i_bh->b_data +
                (bufloc->b_index - VVSFS_LAST_DIRECT_BLOCK_INDEX) *
                    VVSFS_INDIRECT_PTR_SIZE);
            bufloc->bh = READ_BLOCK_OFF(dir->i_sb, index);
        }
        if (!bufloc->bh) {
            // Buffer read failed, something has
            // changed unexpectedly
            return -EIO;
        }
    }
    if (!bl_flag_set(bufloc->flags, BL_PERSIST_DENTRY)) {
        DEBUG_LOG("vvsfs - resolve_bufloc - bufloc has no persisted dentry, "
                  "resolving\n");
        bufloc->dentry = READ_DENTRY(bufloc->bh, bufloc->d_index);
    }
    return 0;
}

/* Find a dentry within a given block by name
 * (returned through parameter)
 *
 * @bh: Data block buffer
 * @dentry_count: Number of dentries in this block
 * @i: Data block index
 * @target_name: Name of the dentry to be found
 * @target_name_len: Length of target name
 * @flags: Behaviour flags for bufloc_t construction
 * @out_loc: Returned data for any potentially found
 * matching dentry
 *
 * @return: (int) 0 if found, 1 otherwise
 */
static int vvsfs_find_entry_in_block(struct buffer_head *bh,
                                     int dentry_count,
                                     int i,
                                     const char *target_name,
                                     int target_name_len,
                                     int flags,
                                     struct bufloc_t *out_loc) {
    struct vvsfs_dir_entry *dentry;
    char *name;
    uint32_t inumber;
    int d;
    for (d = 0; d < dentry_count; d++) {
        // Access the current dentry
        dentry = READ_DENTRY(bh, d);
        name = dentry->name;
        inumber = dentry->inode_number;
        //  Skip if reserved or name does not match
        DEBUG_LOG("vvsfs - find_entry_in_block - "
                  "comparing %s (%zu) == %s (%d)\n",
                  name,
                  strlen(name),
                  target_name,
                  target_name_len);
        if (!inumber || !namecmp(name, target_name, target_name_len) != 0) {
            continue;
        }
        out_loc->b_index = i;
        out_loc->d_index = d;
        out_loc->flags = flags;
        if (bl_flag_set(flags, BL_PERSIST_BUFFER)) {
            out_loc->bh = bh;
            out_loc->dentry =
                bl_flag_set(flags, BL_PERSIST_DENTRY) ? dentry : NULL;
        } else {
            out_loc->bh = NULL;
            out_loc->dentry = NULL;
            brelse(bh);
        }
        DEBUG_LOG("vvsfs - find_entry_in_block - "
                  "done (found)\n");
        return 0;
    }
    brelse(bh);
    DEBUG_LOG("vvsfs - find_entry_in_block - done "
              "(not found)\n");
    return 1;
}

/* Calculate the number of dentries in the last data
 * block
 *
 * @dir: Directory inode object
 * @count: Variable used to store count in
 *
 * @return: (int) count of dentries
 */
#define LAST_BLOCK_DENTRY_COUNT(dir, count)                                    \
    (count) = ((dir)->i_size / VVSFS_DENTRYSIZE) % VVSFS_N_DENTRY_PER_BLOCK;   \
    (count) = (count) == 0 ? VVSFS_N_DENTRY_PER_BLOCK : (count)

/* Find a given entry within the given directory inode
 * direct blocks
 *
 * @vi: Inode info of directory to search
 * @sb: Superblock of filesystem
 * @dentry: Target dentry (name, length, etc)
 * @flags: Behavioural flags for bufloc_t data
 * @out_loc: Returned data for location of entry if
 * found
 *
 * @return: (int): 0 if found, 1 if not found,
 *                 otherwise an error
 */
static int vvsfs_find_entry_direct(struct vvsfs_inode_info *vi,
                                   struct super_block *sb,
                                   struct dentry *dentry,
                                   struct bufloc_t *out_loc,
                                   unsigned flags,
                                   int last_block_dentry_count) {
    struct buffer_head *bh;
    const char *target_name;
    int i;
    int direct_blocks;
    int current_block_dentry_count;
    int target_name_len;
    DEBUG_LOG("vvsfs - find_entry - direct blocks\n");
    target_name = dentry->d_name.name;
    target_name_len = dentry->d_name.len;
    direct_blocks =
        min(vi->i_db_count, (uint32_t)VVSFS_LAST_DIRECT_BLOCK_INDEX);
    for (i = 0; i < direct_blocks; i++) {
        LOG("vvsfs - find_entry - reading dno: "
            "%d, disk block: %d",
            vi->i_data[i],
            vvsfs_get_data_block(vi->i_data[i]));
        bh = READ_BLOCK(sb, vi, i);
        if (!bh) {
            // Buffer read failed, no more data when
            // we expected some
            return -EIO;
        }
        current_block_dentry_count = i == vi->i_db_count - 1
                                         ? last_block_dentry_count
                                         : VVSFS_N_DENTRY_PER_BLOCK;
        if (!vvsfs_find_entry_in_block(bh,
                                       current_block_dentry_count,
                                       i,
                                       target_name,
                                       target_name_len,
                                       flags,
                                       out_loc)) {
            DEBUG_LOG("vvsfs - find_entry - direct done (found)");
            return 0;
        }
        // buffer_head release is handled within block
        // search
    }
    return 1;
}

/* Find a given entry within the given directory inode
 * indirect blocks
 *
 * @vi: Inode info of directory to search
 * @sb: Superblock of filesystem
 * @dentry: Target dentry (name, length, etc)
 * @flags: Behavioural flags for bufloc_t data
 * @out_loc: Returned data for location of entry if
 * found
 *
 * @return: (int): 0 if found, 1 if not found,
 *                 otherwise an error
 */
static int vvsfs_find_entry_indirect(struct vvsfs_inode_info *vi,
                                     struct super_block *sb,
                                     struct dentry *dentry,
                                     struct bufloc_t *out_loc,
                                     unsigned flags,
                                     int last_block_dentry_count) {
    struct buffer_head *i_bh;
    struct buffer_head *bh;
    const char *target_name;
    int indirect_blocks;
    int current_block_dentry_count;
    int i;
    int target_name_len;
    DEBUG_LOG("vvsfs - find_entry - indirect blocks\n");
    target_name = dentry->d_name.name;
    target_name_len = dentry->d_name.len;
    i_bh = READ_BLOCK(sb, vi, VVSFS_LAST_DIRECT_BLOCK_INDEX);
    if (!i_bh) {
        return -EIO;
    }
    indirect_blocks = vi->i_db_count - VVSFS_LAST_DIRECT_BLOCK_INDEX;
    for (i = 0; i < indirect_blocks; i++) {
        bh = READ_INDIRECT_BLOCK(sb, i_bh, i);
        if (!bh) {
            brelse(i_bh);
            return -EIO;
        }
        current_block_dentry_count = i == vi->i_db_count - 1
                                         ? last_block_dentry_count
                                         : VVSFS_N_DENTRY_PER_BLOCK;
        if (!vvsfs_find_entry_in_block(bh,
                                       current_block_dentry_count,
                                       i,
                                       target_name,
                                       target_name_len,
                                       flags,
                                       out_loc)) {
            DEBUG_LOG("vvsfs - find_entry - indirect done (found)");
            out_loc->b_index += VVSFS_LAST_DIRECT_BLOCK_INDEX;
            brelse(i_bh);
            return 0;
        }
        // buffer_head release is handled within block
        // search
    }
    brelse(i_bh);
    return 1;
}

/* Find a given entry within the given directory inode
 *
 * @dir: Inode representation of directory to search
 * @dentry: Target dentry (name, length, etc)
 * @flags: Behavioural flags for bufloc_t data
 * @out_loc: Returned data for location of entry if
 * found
 *
 * @return: (int): 0 if found, 1 if not found,
 * otherwise and error
 */
static int vvsfs_find_entry(struct inode *dir,
                            struct dentry *dentry,
                            unsigned flags,
                            struct bufloc_t *out_loc) {
    struct vvsfs_inode_info *vi;
    struct super_block *sb;
    int result;
    int last_block_dentry_count;
    DEBUG_LOG("vvsfs - find_entry\n");
    // Retrieve vvsfs specific inode data from dir
    // inode
    vi = VVSFS_I(dir);
    sb = dir->i_sb;
    LAST_BLOCK_DENTRY_COUNT(dir, last_block_dentry_count);
    DEBUG_LOG("vvsfs - find_entry - number of blocks "
              "to read %d\n",
              vi->i_db_count);
    // Progressively load datablocks into memory and
    // check dentries
    result = vvsfs_find_entry_direct(
        vi, sb, dentry, out_loc, flags, last_block_dentry_count);
    if (result <= 0) {
        return result;
    }
    result = vvsfs_find_entry_indirect(
        vi, sb, dentry, out_loc, flags, last_block_dentry_count);
    if (result <= 0) {
        return result;
    }
    DEBUG_LOG("vvsfs - find_entry - done (not found)");
    return 1;
}

/* Shift back blocks and fill holes for direct blocks only.
 * Assumed that the target block is within the direct blocks.
 *
 * @vi: Inode information for inode of target blocks and dentries
 * @i_sb: VVSFS specific superblock information
 * @bh: Buffer for the indirect block in the last entry of direct
 *      blocks in this inode
 * @block_indexx: Target freed data block index
 */
static void vvsfs_shift_direct_only(struct vvsfs_inode_info *vi,
                                    uint32_t block_index) {
    size_t count;
    DEBUG_LOG(
        "vvsfs - shift_blocks_back - only direct, index: %u, blocks: %u\n",
        block_index,
        vi->i_db_count);
    count = (--vi->i_db_count) - block_index;
    DEBUG_LOG("vvsfs - shift_blocks_back - count: %zu\n", count);
    DEBUG_LOG("vvsfs - shift_blocks_back - "
              "i_db_count after: %d\n",
              vi->i_db_count);
    if (count > 0) {
        // Implementation specific behaviour for memmove len of 0
        // just don't do it and avoid poptential issues
        memmove(&vi->i_data[block_index],
                &vi->i_data[block_index + 1],
                count * VVSFS_INDIRECT_PTR_SIZE);
    }
    // Ensure the last block is not set (avoids
    // duplication of last element from shift back)
    vi->i_data[vi->i_db_count] = 0;
}

/* Shift back blocks and fill holes for indirect blocks only.
 * Assumed that the target block is within the indirect blocks.
 *
 * @vi: Inode information for inode of target blocks and dentries
 * @i_sb: VVSFS specific superblock information
 * @bh: Buffer for the indirect block in the last entry of direct
 *      blocks in this inode
 * @block_indexx: Target freed data block index
 */
static void vvsfs_shift_indirect_only(struct vvsfs_inode_info *vi,
                                      struct vvsfs_sb_info *i_sb,
                                      struct buffer_head *bh,
                                      uint32_t block_index) {
    size_t count;
    DEBUG_LOG("vvsfs - shift_blocks_back - only indirect, index: %u, "
              "blocks: %u\n",
              block_index,
              vi->i_db_count);
    count = (--vi->i_db_count) - block_index;
    DEBUG_LOG("vvsfs - shift_blocks_back - "
              "i_db_count after: %d\n",
              vi->i_db_count);
    if (count > 0) {
        memmove(bh->b_data + (block_index * VVSFS_INDIRECT_PTR_SIZE),
                bh->b_data + ((block_index + 1) * VVSFS_INDIRECT_PTR_SIZE),
                count * VVSFS_INDIRECT_PTR_SIZE);
    }
    if (vi->i_db_count == VVSFS_N_BLOCKS) {
        DEBUG_LOG("vvsfs - shift_blocks_back - was last indrect, freeing "
                  "indirect block\n");
        vvsfs_free_data_block(i_sb->dmap,
                              vi->i_data[VVSFS_LAST_DIRECT_BLOCK_INDEX]);
    } else {
        DEBUG_LOG("vvsfs - shift_blocks_back - was not last indirect, "
                  "setting last index %d to zero\n",
                  vi->i_db_count - VVSFS_LAST_DIRECT_BLOCK_INDEX);
        // Ensure the last block is not set (avoids
        // duplication of last element from shift back)
        write_int_to_buffer(
            bh->b_data + ((vi->i_db_count - VVSFS_LAST_DIRECT_BLOCK_INDEX) *
                          VVSFS_INDIRECT_PTR_SIZE),
            0);
    }
    mark_buffer_dirty(bh);
    brelse(bh);
}

/* Shifts data blocks around to ensure that there are not holes,
 * this method assumes that a data block has been freed, which
 * is the target to fill. Full generality across direct and
 * indirect blocks is supported (all support conditional
 * deallocation of the last block if newly emptied to fill
 * earlierblock dentry hole):
 * - Direct only movement (no indirect blocks in use)
 * - Indirect block dentry moved to direct block hole
 * - Indirect block dentry moved to other indirect block hole
 *
 * Note that this method will mark the buffer dirt and release
 * it, persiting any changes made.
 *
 * @vi: Inode information for inode of target blocks and dentries
 * @sb: Superblock of the filesystem
 * @i_sb: VVSFS specific superblock information
 * @block_index: Target freed data block index
 *
 * @return: (int) 0 if successful, error otherwise
 */
static int vvsfs_shift_blocks_back(struct vvsfs_inode_info *vi,
                                   struct super_block *sb,
                                   struct vvsfs_sb_info *i_sb,
                                   uint32_t block_index) {
    struct buffer_head *bh;
    uint32_t replacement;
    size_t count;
    if (vi->i_db_count < VVSFS_N_BLOCKS) {
        // Only direct blocks
        vvsfs_shift_direct_only(vi, block_index);
        return 0;
    }
    bh = READ_BLOCK(sb, vi, VVSFS_LAST_DIRECT_BLOCK_INDEX);
    if (!bh) {
        return -EIO;
    }
    if (block_index >= VVSFS_N_BLOCKS) {
        // Only indirect blocks
        vvsfs_shift_indirect_only(vi, i_sb, bh, block_index);
        return 0;
    }
    replacement = read_int_from_buffer(bh->b_data);
    vi->i_db_count--;
    count = VVSFS_N_BLOCKS - block_index;
    if (block_index < VVSFS_LAST_DIRECT_BLOCK_INDEX) {
        // Move indirect block to direct
        DEBUG_LOG("vvsfs - shift_blocks_back - has indirect, is direct, index: "
                  "%u, blocks: %u\n",
                  block_index,
                  vi->i_db_count + 1);
        memmove(&vi->i_data[block_index],
                &vi->i_data[block_index + 1],
                count * sizeof(uint32_t));
        DEBUG_LOG("vvsfs - shift_blocks_back - was not lat indect, setting "
                  "last index %d to zero\n",
                  vi->i_db_count - VVSFS_N_BLOCKS);
        // Overwrite the old last block pointer with zeros
        write_int_to_buffer(
            bh->b_data + ((vi->i_db_count - VVSFS_LAST_DIRECT_BLOCK_INDEX) *
                          VVSFS_INDIRECT_PTR_SIZE),
            0);
        // Actually assign the indirect block to the end of the direct blocks
        // this also avoids needing to write zeros to the end
        vi->i_data[VVSFS_LAST_DIRECT_BLOCK_INDEX - 2] = replacement;
        DEBUG_LOG("vvsfs - shift_blocks_back - writing first entry %u from "
                  "indirect blocks to last direct block\n",
                  replacement);
    }
    if (vi->i_db_count == VVSFS_LAST_DIRECT_BLOCK_INDEX) {
        // Moved indirect block was last, since it is now a direct block
        // we can free the indirect block in the last index of vi->i_data
        DEBUG_LOG("vvsfs - shift_blocks_back - shifted last indirect block, "
                  "freeing indirect block\n");
        brelse(bh);
        vvsfs_free_data_block(i_sb->dmap,
                              vi->i_data[VVSFS_LAST_DIRECT_BLOCK_INDEX]);
        vi->i_data[VVSFS_LAST_DIRECT_BLOCK_INDEX] = 0;
        DEBUG_LOG("vvsfs - shift_blocks_back - zeroed last direct block "
                  "(indirect pointer)\n");
        return 0;
    }
    count = block_index - VVSFS_LAST_DIRECT_BLOCK_INDEX;
    if (count > 0) {
        // Shift all indirect blocks after hole down
        memmove(bh->b_data,
                bh->b_data + VVSFS_INDIRECT_PTR_SIZE,
                count * VVSFS_INDIRECT_PTR_SIZE);
    }
    DEBUG_LOG("vvsfs - shift_blocks_back - was not last indirect, setting last "
              "index %d to zero\n",
              vi->i_db_count - VVSFS_N_BLOCKS);
    // Overwrite the old last block pointer with zeros
    write_int_to_buffer(bh->b_data +
                            ((vi->i_db_count - VVSFS_LAST_DIRECT_BLOCK_INDEX) *
                             VVSFS_INDIRECT_PTR_SIZE),
                        0);
    mark_buffer_dirty(bh);
    brelse(bh);
    return 0;
}

/* Deallocate a data block from the given inode
 *
 * @inode: Target inode to deallocate data block from
 * @block_index: index into inode data blocks, can be
 *               direct or indirect
 *
 * @return: (int) 0 if successful, error otherwise
 */
static int vvsfs_dealloc_data_block(struct inode *inode, int block_index) {
    struct vvsfs_inode_info *vi;
    struct super_block *sb;
    struct vvsfs_sb_info *sb_info;
    int err;
    int raw_db_index;
    uint32_t db_index;
    DEBUG_LOG("vvsfs - dealloc_data_block\n");
    if (block_index < 0 || block_index >= VVSFS_MAX_INODE_BLOCKS) {
        DEBUG_LOG("vvsfs - dealloc_data_block - "
                  "block_index (%d) out of range "
                  "%d-%d\n",
                  block_index,
                  0,
                  (int)VVSFS_MAX_INODE_BLOCKS - 1);
        return -EINVAL;
    }
    vi = VVSFS_I(inode);
    sb = inode->i_sb;
    sb_info = sb->s_fs_info;
    DEBUG_LOG("vvsfs - dealloc_data_block - target block: %d\n", block_index);
    raw_db_index = vvsfs_index_data_block(vi, sb, (uint32_t)block_index);
    if (raw_db_index < 0) {
        DEBUG_LOG("vvsfs - dealloc_data_block - indexing block %d failed\n",
                  block_index);
        return raw_db_index;
    }
    db_index = (uint32_t)raw_db_index;
    DEBUG_LOG("vvsfs - dealloc_data_block - removing "
              "block %d @ %u\n",
              block_index,
              db_index);

    vvsfs_free_data_block(sb_info->dmap, db_index);
    // Move all subsequent blocks back to fill the
    // holes
    if ((err = vvsfs_shift_blocks_back(vi, sb, sb_info, block_index))) {
        DEBUG_LOG("vvsfs - dealloc_data_block - unable to shift blocks, block "
                  "has been freed\n");
        return err;
    }
    mark_inode_dirty(inode);
    DEBUG_LOG("vvsfs - dealloc_data_block - done\n");
    return 0;
}

/* Remove the dentry specified via bufloc from the
 * last data block
 *
 * @dir: Target directory inode
 * @bufloc: Specification of dentry location in data
 * block (assumes already resolved)
 *
 * @return: (int) 0 if successful, error otherwise
 */
static int vvsfs_delete_entry_last_block(struct inode *dir,
                                         struct bufloc_t *bufloc) {
    struct vvsfs_dir_entry *last_dentry;
    int last_block_dentry_count;
    int err;
    DEBUG_LOG("vvsfs - delete_entry_last_block\n");
    LAST_BLOCK_DENTRY_COUNT(dir, last_block_dentry_count);
    if (bufloc->d_index == last_block_dentry_count - 1) {
        // Last dentry in block remove cleanly
        DEBUG_LOG("vvsfs - delete_entry_bufloc - "
                  "last block, last dentry "
                  "in block, zero the entry\n");
        memset(bufloc->dentry, 0, VVSFS_DENTRYSIZE);
        DEBUG_LOG("vvsfs - delete_entry_bufloc - last count: %d, b_index: %u\n",
                  last_block_dentry_count,
                  bufloc->b_index);
        if (last_block_dentry_count == 1 &&
            (err = vvsfs_dealloc_data_block(dir, bufloc->b_index))) {
            return err;
        }
    } else {
        // Move last dentry in block to hole
        DEBUG_LOG("vvsfs - delete_entry_bufloc - "
                  "last block, not last "
                  "dentry in block, move last entry "
                  "to hole\n");
        last_dentry = READ_DENTRY(bufloc->bh, last_block_dentry_count - 1);
        memcpy(bufloc->dentry, last_dentry, VVSFS_DENTRYSIZE);
        // Delete the last dentry (as it has been
        // moved)
        memset(last_dentry, 0, VVSFS_DENTRYSIZE);
    }
    DEBUG_LOG("vvsfs - delete_entry_last_block - done\n");
    return 0;
}

/* Remove the dentry specified via bufloc from the
 * current data block
 *
 * @dir: Target directory inode
 * @bufloc: Specification of dentry location in data
 *          block (assumed already resolved)
 *
 * @return: (int) 0 if successful, error otherwise
 */
static int vvsfs_delete_entry_block(struct inode *dir,
                                    struct vvsfs_inode_info *vi,
                                    struct bufloc_t *bufloc) {
    struct vvsfs_dir_entry *last_dentry;
    struct buffer_head *i_bh;
    struct buffer_head *bh;
    struct super_block *sb;
    int last_block_dentry_count;
    int err;
    uint32_t index;
    DEBUG_LOG("vvsfs - delete_entry_block\n");
    LAST_BLOCK_DENTRY_COUNT(dir, last_block_dentry_count);
    DEBUG_LOG("vvsfs - delete_entry_block - last block dentry count: %d\n",
              last_block_dentry_count);
    sb = dir->i_sb;
    // Fill the hole with the last dentry in the last
    // block
    DEBUG_LOG("vvsfs - delete_entry_bufloc - not "
              "last block, fill hole "
              "from last block\n");
    if (vi->i_db_count < VVSFS_N_BLOCKS) {
        DEBUG_LOG("vvsfs - get_remove_last_dentry - direct block: %u\n",
                  vi->i_db_count - 1);
        bh = READ_BLOCK(sb, vi, vi->i_db_count - 1);
        if (!bh) {
            DEBUG_LOG("vvsfs - get_remove_last_dentry - failed to read direct "
                      "block\n");
            return -EIO;
        }
    } else {
        i_bh = READ_BLOCK(sb, vi, VVSFS_LAST_DIRECT_BLOCK_INDEX);
        if (!i_bh) {
            DEBUG_LOG("vvsfs - get_remove_last_dentry - failed to read "
                      "indirect block\n");
            return -EIO;
        }
        DEBUG_LOG("vvsfs - get_remove_last_dentry - indirect block: %u\n",
                  vi->i_db_count - VVSFS_N_BLOCKS);
        index = read_int_from_buffer(
            i_bh->b_data +
            ((vi->i_db_count - VVSFS_N_BLOCKS) * VVSFS_INDIRECT_PTR_SIZE));
        bh = READ_BLOCK_OFF(sb, index);
        if (!bh) {
            brelse(i_bh);
            return -EIO;
        }
        brelse(i_bh);
    }
    last_dentry = READ_DENTRY(bh, last_block_dentry_count - 1);
    memcpy(bufloc->dentry, last_dentry, VVSFS_DENTRYSIZE);
    // Delete the last dentry (as it has been moved)
    memset(last_dentry, 0, VVSFS_DENTRYSIZE);
    // Deallocate last block since we move the only dentry in it
    if (last_block_dentry_count == 1 &&
        (err = vvsfs_dealloc_data_block(dir, vi->i_db_count - 1))) {
        return err;
    }
    mark_buffer_dirty(bh);
    brelse(bh);
    DEBUG_LOG("vvsfs - delete_entry_block - done \n");
    return 0;
}

/* Delete and entry in a directory based on data
 * obtained through invocation of
 * `vvsfs_find_entry(...)`
 *
 * @dir: Inode representation of directory to search
 * @loc: Location of entry in data blocks
 *
 * @return: (int) 0 if successful, error otherwise
 */
static int vvsfs_delete_entry_bufloc(struct inode *dir,
                                     struct bufloc_t *bufloc) {
    struct vvsfs_inode_info *vi;
    int err;
    DEBUG_LOG("vvsfs - delete_entry_bufloc\n");
    vi = VVSFS_I(dir);
    // Resolve the buffer head and dentry if not
    // already done (indiciated by flags)
    if ((err = vvsfs_resolve_bufloc(dir, vi, bufloc))) {
        DEBUG_LOG("vvsfs - delete_entry_bufloc - "
                  "failed to resolve bufloc\n");
        return err;
    }
    DEBUG_LOG("vvsfs - delete_dentry_bufloc - block index: %u block count "
              "(index): %u\n",
              bufloc->b_index,
              vi->i_db_count - 1);
    // Determine if we are in the last block
    if (bufloc->b_index == vi->i_db_count - 1) {
        if ((err = vvsfs_delete_entry_last_block(dir, bufloc))) {
            DEBUG_LOG("vvsfs - delete_entry_bufloc - "
                      "failed to delete entry in "
                      "last block\n");
            return err;
        }
    } else {
        if ((err = vvsfs_delete_entry_block(dir, vi, bufloc))) {
            DEBUG_LOG("vvsfs - delete_entry_bufloc - "
                      "failed to delete entry in "
                      "block\n");
            return err;
        }
    }
    // Updated parent inode size and times
    dir->i_size -= VVSFS_DENTRYSIZE;
    dir->i_ctime = dir->i_mtime = current_time(dir);
    mark_buffer_dirty(bufloc->bh);
    brelse(bufloc->bh);
    mark_inode_dirty(dir);
    DEBUG_LOG("vvsfs - delete_entry_bufloc - done\n");
    return err;
}

/* Free all data blocks in a given inode
 *
 * @inode: Target inode to free all indirect and direct
 *         data blocks
 *
 * @return: (int) 0 if successful, error otherwise
 */
static int vvsfs_free_inode_blocks(struct inode *inode) {
    struct super_block *sb;
    struct vvsfs_sb_info *i_sb;
    struct vvsfs_inode_info *vi;
    struct buffer_head *bh;
    int i;
    int indirect;
    int direct;
    uint32_t index;

    DEBUG_LOG("vvsfs - free inode blocks - %lu", inode->i_ino);

    vi = VVSFS_I(inode);
    sb = inode->i_sb;
    i_sb = sb->s_fs_info;
    direct = min((int)VVSFS_LAST_DIRECT_BLOCK_INDEX, (int)vi->i_db_count);
    indirect =
        max((int)0, ((int)vi->i_db_count) - VVSFS_LAST_DIRECT_BLOCK_INDEX);
    for (i = 0; i < direct; i++) {
        vvsfs_free_data_block(i_sb->dmap, vi->i_data[i]);
    }
    if (indirect == 0) {
        goto free_inode;
    }
    bh = READ_BLOCK(sb, vi, VVSFS_LAST_DIRECT_BLOCK_INDEX);
    if (!bh) {
        return -EIO;
    }
    for (i = 0; i < indirect; i++) {
        index =
            read_int_from_buffer(bh->b_data + (i * VVSFS_INDIRECT_PTR_SIZE));
        vvsfs_free_data_block(i_sb->dmap, index);
    }
    brelse(bh);
    vvsfs_free_data_block(i_sb->dmap,
                          vi->i_data[VVSFS_LAST_DIRECT_BLOCK_INDEX]);
free_inode:
    vvsfs_free_inode_block(i_sb->imap, inode->i_ino);
    return 0;
}

/* Unlink a dentry from a given directory inode
 *
 * @dir: Directory to remove from
 * @dentry: Target to remove
 *
 * @return: (int) 0 if successfull, error otherwise
 */
static int vvsfs_unlink(struct inode *dir, struct dentry *dentry) {
    int err;
    struct bufloc_t loc;
    struct inode *inode = d_inode(dentry);
    DEBUG_LOG("vvsfs - unlink\n");
    if (dentry->d_name.len > VVSFS_MAXNAME) {
        printk("vvsfs - unlink - file name too long");
        return -ENAMETOOLONG;
    }

    err = vvsfs_find_entry(
        dir, dentry, BL_PERSIST_BUFFER | BL_PERSIST_DENTRY, &loc);
    if (err) {
        DEBUG_LOG("vvsfs - unlink - failed to find entry\n");
        return -ENOENT;
    }
    err = vvsfs_delete_entry_bufloc(dir, &loc);
    if (err) {
        DEBUG_LOG("vvsfs - unlink - failed to delete "
                  "entry\n");
        return err;
    }
    err = vvsfs_free_inode_blocks(inode);
    if (err) {
        DEBUG_LOG("vvsfs - unlink - failed to free inode blocks\n");
        return err;
    }
    inode->i_ctime = dir->i_ctime;
    DEBUG_LOG("vvsfs - unlink - link count before: %u\n", inode->i_nlink);
    inode_dec_link_count(inode);
    DEBUG_LOG("vvsfs - unlink - link count after: %u\n", inode->i_nlink);
    mark_inode_dirty(inode);
    DEBUG_LOG("vvsfs - unlink - done\n");
    return err;
}

/* Determine if a given name and inode represent a
 * non-reserved dentry (e.g. not '.' or '..')
 *
 * @name: Name of the dentry
 * @inumber: Inode number of the dentry
 * @inode: Parent directory inode
 *
 * @return: (int) 1 if not reserved, 0 otherwise
 */
#define IS_NON_RESERVED_DENTRY(name, inumber, inode)                           \
    (inumber) != 0 &&                                                          \
        ((name)[0] != '.' || (!(name)[1] && (inumber) != (inode)->i_ino) ||    \
         (name)[1] != '.' || (name)[2])

/* Determine if the dentry contains only reserved
 * entries
 *
 * @bh: Data block buffer
 * @dentry_count: Number of dentries in this block
 *
 * @return (int): 0 if there is a non-reserved entry
 * in any dentry, 1 otherwise
 */
static int vvsfs_dir_only_reserved(struct buffer_head *bh,
                                   struct inode *dir,
                                   int dentry_count) {
    struct vvsfs_dir_entry *dentry;
    char *name;
    uint32_t inumber;
    int d;
    for (d = 0; d < dentry_count; d++) {
        // Access the current dentry
        dentry = READ_DENTRY(bh, d);
        name = dentry->name;
        inumber = dentry->inode_number;
        if (IS_NON_RESERVED_DENTRY(name, inumber, dir)) {
            // If the dentry is not '.' or '..' (given
            // that the second case matches the inode
            // to the parent), then this is not empty
            DEBUG_LOG("vvsfs - dir_only_reserved - "
                      "non-reserved entry: name: "
                      "%s inumber: %u\n",
                      name,
                      inumber);
            return 0;
        }
    }
    return 1;
}

/* Determine if a given directory is empty (has only
 * reserved entries)
 *
 * @dir: Target directory inode
 *
 * @return: (int) 1 if true, 0 otherwise
 */
static int vvsfs_empty_dir(struct inode *dir) {
    struct vvsfs_inode_info *vi;
    struct buffer_head *bh;
    int i;
    int last_block_dentry_count;
    int current_block_dentry_count;
    DEBUG_LOG("vvsfs - empty_dir\n");
    // Retrieve vvsfs specific inode data from dir
    // inode
    vi = VVSFS_I(dir);
    LAST_BLOCK_DENTRY_COUNT(dir, last_block_dentry_count);
    // Retrieve superblock object for R/W to disk
    // blocks
    DEBUG_LOG("vvsfs - empty_dir - number of blocks "
              "to read %d\n",
              vi->i_db_count);
    // Progressively load datablocks into memory and
    // check dentries
    for (i = 0; i < vi->i_db_count; i++) {
        LOG("vvsfs - empty_dir - reading dno: %d, "
            "disk block: %d\n",
            vi->i_data[i],
            vvsfs_get_data_block(vi->i_data[i]));
        bh = READ_BLOCK(dir->i_sb, vi, i);
        if (!bh) {
            // Buffer read failed, no more data when
            // we expected some
            DEBUG_LOG("vvsfs - empty_dir - buffer "
                      "read failed\n");
            return -EIO;
        }
        current_block_dentry_count = i == vi->i_db_count - 1
                                         ? last_block_dentry_count
                                         : VVSFS_N_DENTRY_PER_BLOCK;
        // Check if there are any non-reserved
        // dentries
        if (!vvsfs_dir_only_reserved(bh, dir, current_block_dentry_count)) {
            brelse(bh);
            DEBUG_LOG("vvsfs - empty_dir - done (false)\n");
            return 0;
        }
        brelse(bh);
    }
    DEBUG_LOG("vvsfs - empty_dir - done (true)\n");
    return 1;
}

/* Remove a given entry from a given directory
 *
 * @dir: Inode representation of directory to remove
 * from
 * @dentry: Target entry to remove
 *
 * @return: (int) 0 if successful, error otherwise
 */
static int vvsfs_rmdir(struct inode *dir, struct dentry *dentry) {
    struct inode *inode = d_inode(dentry);
    int err = -ENOTEMPTY;
    if (!vvsfs_empty_dir(inode)) {
        LOG("vvsfs - rmdir - directory is not "
            "empty\n");
        return err;
    } else if ((err = vvsfs_unlink(dir, dentry))) {
        DEBUG_LOG("vvsfs - rmdir - unlink error: %d\n", err);
        return err;
    }
    inode->i_size = 0;
    DEBUG_LOG("vvsfs - rmdir - done\n");
    mark_inode_dirty(dir);
    mark_inode_dirty(inode);
    return err;
}

// File operations; leave as is. We are using the
// generic VFS implementations to take care of
// read/write/seek/fsync. The read/write operations
// rely on the address space operations, so there's no
// need to modify these.
static struct file_operations vvsfs_file_operations = {
    .llseek = generic_file_llseek,
    .fsync = generic_file_fsync,
    .read_iter = generic_file_read_iter,
    .write_iter = generic_file_write_iter,
};

static struct inode_operations vvsfs_file_inode_operations = {

};

static struct file_operations vvsfs_dir_operations = {
    .llseek = generic_file_llseek,
    .read = generic_read_dir,
#if LINUX_VERSION_CODE < KERNEL_VERSION(6, 5, 0)
    .iterate = vvsfs_readdir,
#else
    .iterate_shared = vvsfs_readdir,
#endif
    .fsync = generic_file_fsync,
};

static struct inode_operations vvsfs_dir_inode_operations = {
    .create = vvsfs_create,
    .lookup = vvsfs_lookup,
    .mkdir = vvsfs_mkdir,
    .link = vvsfs_link,
    .rmdir = vvsfs_rmdir,
    .unlink = vvsfs_unlink,
    .symlink = vvsfs_symlink,
    .mknod = vvsfs_mknod,
};

// This implements the super operation for writing a
// 'dirty' inode to disk Note that this does not sync
// the actual data blocks pointed to by the inode; it
// only saves the meta data (e.g., the data block
// pointers, but not the actual data contained in the
// data blocks). Data blocks sync is taken care of by
// file and directory operations.
static int vvsfs_write_inode(struct inode *inode,
                             struct writeback_control *wbc) {
    struct super_block *sb;
    struct vvsfs_inode *disk_inode;
    struct vvsfs_inode_info *inode_info;
    struct buffer_head *bh;
    uint32_t inode_block, inode_offset;
    int i;

    // LOG("vvsfs - write_inode");

    // get the vvsfs_inode_info associated with this
    // (VFS) inode from cache.
    inode_info = VVSFS_I(inode);

    sb = inode->i_sb;
    inode_block = vvsfs_get_inode_block(inode->i_ino);
    inode_offset = vvsfs_get_inode_offset(inode->i_ino);

    /*LOG("vvsfs - write_inode - ino: %ld, block: "*/
    /*"%d, offset: %d",*/
    /*inode->i_ino,*/
    /*inode_block,*/
    /*inode_offset);*/
    bh = sb_bread(sb, inode_block);
    if (!bh)
        return -EIO;

    disk_inode = (struct vvsfs_inode *)((uint8_t *)bh->b_data + inode_offset);
    disk_inode->i_mode = inode->i_mode;
    disk_inode->i_uid = i_uid_read(inode);
    disk_inode->i_gid = i_gid_read(inode);
    disk_inode->i_size = inode->i_size;
    disk_inode->i_atime = inode->i_atime.tv_sec;
    disk_inode->i_mtime = inode->i_mtime.tv_sec;
    disk_inode->i_ctime = inode->i_ctime.tv_sec;
    disk_inode->i_data_blocks_count = inode_info->i_db_count;
    disk_inode->i_links_count = inode->i_nlink;
    disk_inode->i_rdev = inode->i_rdev;
    for (i = 0; i < VVSFS_N_BLOCKS; ++i)
        disk_inode->i_block[i] = inode_info->i_data[i];

    // TODO: if you have additional data added to the
    // on-disk inode structure, you need to sync it
    // here.

    mark_buffer_dirty(bh);
    sync_dirty_buffer(bh);
    brelse(bh);
<<<<<<< HEAD
=======
    
    if (DEBUG) printk("vvsfs - write_inode done: %ld\n", inode->i_ino);
    return 0;
>>>>>>> 1fe18306

    // LOG("vvsfs - write_inode done: %ld\n", inode->i_ino);
    return VVSFS_BLOCKSIZE;
}

// This function is needed to initiate the inode
// cache, to allow us to attach filesystem specific
// inode information. You don't need to modify this.
int vvsfs_init_inode_cache(void) {
    LOG("vvsfs - init inode cache ");

    vvsfs_inode_cache = kmem_cache_create(
        "vvsfs_cache", sizeof(struct vvsfs_inode_info), 0, 0, NULL);
    if (!vvsfs_inode_cache)
        return -ENOMEM;
    return 0;
}

// De-allocate the inode cache
void vvsfs_destroy_inode_cache(void) {
    LOG("vvsfs - destroy_inode_cache ");

    kmem_cache_destroy(vvsfs_inode_cache);
}

// This implements the super operation to allocate a
// new inode. This will be called everytime a request
// to allocate a new (in memory) inode is made. By
// default, this is handled by VFS, which allocates an
// VFS inode structure. But we override it here so
// that we can attach filesystem-specific information
// (.e.g, pointers to data blocks). It is unlikely
// that you will need to modify this function
// directly; you can simply add whatever additional
// information you want to attach to the
// vvsfs_inode_info structure.
static struct inode *vvsfs_alloc_inode(struct super_block *sb) {
    struct vvsfs_inode_info *c_inode =
        kmem_cache_alloc(vvsfs_inode_cache, GFP_KERNEL);

    LOG("vvsfs - alloc_inode ");

    if (!c_inode)
        return NULL;

    inode_init_once(&c_inode->vfs_inode);
    return &c_inode->vfs_inode;
}

// Deallocate the inode cache.
static void vvsfs_destroy_inode(struct inode *inode) {
    struct vvsfs_inode_info *c_inode =
        container_of(inode, struct vvsfs_inode_info, vfs_inode);
    kmem_cache_free(vvsfs_inode_cache, c_inode);
}

// vvsfs_iget - get the inode from the super block
// This function will either return the inode that
// corresponds to a given inode number (ino), if it's
// already in the cache, or create a new inode object,
// if it's not in the cache. Note that this is very
// similar to vvsfs_new_inode, except that the
// requested inode is supposed to be allocated on-disk
// already. So don't use this to create a completely
// new inode that has not been allocated on disk.
struct inode *vvsfs_iget(struct super_block *sb, unsigned long ino) {
    struct inode *inode;
    struct vvsfs_inode *disk_inode;
    struct vvsfs_inode_info *inode_info;
    struct buffer_head *bh;
    uint32_t inode_block;
    uint32_t inode_offset;
    int i;

    DEBUG_LOG("vvsfs - iget - ino : %d", (unsigned int)ino);
    DEBUG_LOG(" super %p\n", sb);

    inode = iget_locked(sb, ino);
    if (!inode)
        return ERR_PTR(-ENOMEM);
    if (!(inode->i_state & I_NEW))
        return inode;

    inode_info = VVSFS_I(inode);

    inode_block = vvsfs_get_inode_block(ino);
    inode_offset = vvsfs_get_inode_offset(ino);

    bh = sb_bread(sb, inode_block);
    if (!bh) {
        LOG("vvsfs - iget - failed sb_read");
        return ERR_PTR(-EIO);
    }

    disk_inode = (struct vvsfs_inode *)(bh->b_data + inode_offset);
    inode->i_mode = disk_inode->i_mode;
    i_uid_write(inode, disk_inode->i_uid);
    i_gid_write(inode, disk_inode->i_gid);
    inode->i_size = disk_inode->i_size;

    // set the access/modication/creation times
    inode->i_atime.tv_sec = disk_inode->i_atime;
    inode->i_mtime.tv_sec = disk_inode->i_mtime;
    inode->i_ctime.tv_sec = disk_inode->i_ctime;
    // minix sets the nsec's to 0
    inode->i_atime.tv_nsec = 0;
    inode->i_mtime.tv_nsec = 0;
    inode->i_ctime.tv_nsec = 0;

    // set the link count; note that we can't set
    // inode->i_nlink directly; we need to use the
    // set_nlink function here.
    set_nlink(inode, disk_inode->i_links_count);
    inode->i_blocks =
        disk_inode->i_data_blocks_count * (VVSFS_BLOCKSIZE / VVSFS_SECTORSIZE);

    inode_info->i_db_count = disk_inode->i_data_blocks_count;
    /* store data blocks in cache */
    for (i = 0; i < VVSFS_N_BLOCKS; ++i)
        inode_info->i_data[i] = disk_inode->i_block[i];

    if (S_ISREG(inode->i_mode)) {
        inode->i_op = &vvsfs_file_inode_operations;
        inode->i_fop = &vvsfs_file_operations;
        inode->i_mapping->a_ops = &vvsfs_as_operations;
    } else if (S_ISDIR(inode->i_mode)) {
        inode->i_op = &vvsfs_dir_inode_operations;
        inode->i_fop = &vvsfs_dir_operations;
    } else if (S_ISLNK(inode->i_mode)) {
        inode->i_op = &vvsfs_symlink_inode_operations;
        // since we are using page_symlink we need to set this first
        inode_nohighmem(inode);
        inode->i_mapping->a_ops = &vvsfs_as_operations;
    } else {
        // special file
        init_special_inode(inode, inode->i_mode, disk_inode->i_rdev);
    }

    brelse(bh);

    unlock_new_inode(inode);

    return inode;
}

// put_super is part of the super operations. This
// is called when the filesystem is being unmounted,
// to deallocate memory space taken up by the super
// block info.
static void vvsfs_put_super(struct super_block *sb) {
    struct vvsfs_sb_info *sbi = sb->s_fs_info;

    LOG("vvsfs - put_super\n");

    if (sbi) {
        kfree(sbi->imap);
        kfree(sbi->dmap);
        kfree(sbi);
    }
}

// statfs -- this is currently incomplete.
// See
// https://elixir.bootlin.com/linux/v5.15.89/source/fs/ext2/super.c#L1407
// for various stats that you need to provide.
static int vvsfs_statfs(struct dentry *dentry, struct kstatfs *buf) {
    LOG("vvsfs - statfs\n");

    buf->f_namelen = VVSFS_MAXNAME;
    buf->f_type = VVSFS_MAGIC;
    buf->f_bsize = VVSFS_BLOCKSIZE;

    // TODO: fill in other information about the file
    // system.

    return 0;
}

// Fill the super_block structure with information
// specific to vvsfs
static int vvsfs_fill_super(struct super_block *s, void *data, int silent) {
    struct inode *root_inode;
    int hblock;
    struct buffer_head *bh;
    uint32_t magic;
    struct vvsfs_sb_info *sbi;

    LOG("vvsfs - fill super\n");

    s->s_flags = ST_NOSUID | SB_NOEXEC;
    s->s_op = &vvsfs_ops;
    s->s_magic = VVSFS_MAGIC;

    hblock = bdev_logical_block_size(s->s_bdev);
    if (hblock > VVSFS_BLOCKSIZE) {
        LOG("vvsfs - device blocks are too small!!");
        return -1;
    }

    sb_set_blocksize(s, VVSFS_BLOCKSIZE);

    /* Read first block of the superblock.
        For this basic version, it contains just the
       magic number. */

    bh = sb_bread(s, 0);
    magic = *((uint32_t *)bh->b_data);
    if (magic != VVSFS_MAGIC) {
        LOG("vvsfs - wrong magic number\n");
        return -EINVAL;
    }
    brelse(bh);

    /* Allocate super block info to load inode & data
     * map */
    sbi = kzalloc(sizeof(struct vvsfs_sb_info), GFP_KERNEL);
    if (!sbi) {
        LOG("vvsfs - error allocating vvsfs_sb_info");
        return -ENOMEM;
    }

    /* Load the inode map */
    sbi->imap = kzalloc(VVSFS_IMAP_SIZE, GFP_KERNEL);
    if (!sbi->imap)
        return -ENOMEM;
    bh = sb_bread(s, 1);
    if (!bh)
        return -EIO;
    memcpy(sbi->imap, bh->b_data, VVSFS_IMAP_SIZE);
    brelse(bh);

    /* Load the data map. Note that the data map
     * occupies 2 blocks.  */
    sbi->dmap = kzalloc(VVSFS_DMAP_SIZE, GFP_KERNEL);
    if (!sbi->dmap)
        return -ENOMEM;
    bh = sb_bread(s, 2);
    if (!bh)
        return -EIO;
    memcpy(sbi->dmap, bh->b_data, VVSFS_BLOCKSIZE);
    brelse(bh);
    bh = sb_bread(s, 3);
    if (!bh)
        return -EIO;
    memcpy(sbi->dmap + VVSFS_BLOCKSIZE, bh->b_data, VVSFS_BLOCKSIZE);
    brelse(bh);

    /* Attach the bitmaps to the in-memory super_block
     * s */
    s->s_fs_info = sbi;

    /* Read the root inode from disk */
    root_inode = vvsfs_iget(s, 1);

    if (IS_ERR(root_inode)) {
        LOG("vvsfs - fill_super - error getting "
            "root inode");
        return PTR_ERR(root_inode);
    }

    /* Initialise the owner */
#if LINUX_VERSION_CODE < KERNEL_VERSION(6, 3, 0)
    inode_init_owner(&init_user_ns, root_inode, NULL, root_inode->i_mode);
#else
    inode_init_owner(&nop_mnt_idmap, root_inode, NULL, root_inode->i_mode);
#endif
    mark_inode_dirty(root_inode);

    s->s_root = d_make_root(root_inode);

    if (!s->s_root) {
        LOG("vvsfs - fill_super - failed setting "
            "up root directory");
        iput(root_inode);
        return -ENOMEM;
    }

    LOG("vvsfs - fill super done\n");

    return 0;
}

// sync_fs super operation.
// This writes super block data to disk.
// For the current version, this is mainly the inode
// map and the data map.
static int vvsfs_sync_fs(struct super_block *sb, int wait) {
    struct vvsfs_sb_info *sbi = sb->s_fs_info;
    struct buffer_head *bh;

    LOG("vvsfs -- sync_fs");

    /* Write the inode map to disk */
    bh = sb_bread(sb, 1);
    if (!bh)
        return -EIO;
    memcpy(bh->b_data, sbi->imap, VVSFS_IMAP_SIZE);
    mark_buffer_dirty(bh);
    if (wait)
        sync_dirty_buffer(bh);
    brelse(bh);

    /* Write the data map */

    bh = sb_bread(sb, 2);
    if (!bh)
        return -EIO;
    memcpy(bh->b_data, sbi->dmap, VVSFS_BLOCKSIZE);
    mark_buffer_dirty(bh);
    if (wait)
        sync_dirty_buffer(bh);
    brelse(bh);

    bh = sb_bread(sb, 3);
    if (!bh)
        return -EIO;
    memcpy(bh->b_data, sbi->dmap + VVSFS_BLOCKSIZE, VVSFS_BLOCKSIZE);
    mark_buffer_dirty(bh);
    if (wait)
        sync_dirty_buffer(bh);
    brelse(bh);

    return 0;
}

static struct super_operations vvsfs_ops = {
    .statfs = vvsfs_statfs,
    .put_super = vvsfs_put_super,
    .alloc_inode = vvsfs_alloc_inode,
    .destroy_inode = vvsfs_destroy_inode,
    .write_inode = vvsfs_write_inode,
    .sync_fs = vvsfs_sync_fs,
};

// mounting the file system -- leave as is.
static struct dentry *vvsfs_mount(struct file_system_type *fs_type,
                                  int flags,
                                  const char *dev_name,
                                  void *data) {
    return mount_bdev(fs_type, flags, dev_name, data, vvsfs_fill_super);
}

static struct file_system_type vvsfs_type = {
    .owner = THIS_MODULE,
    .name = "vvsfs",
    .mount = vvsfs_mount,
    .kill_sb = kill_block_super,
    .fs_flags = FS_REQUIRES_DEV,
};

static int __init vvsfs_init(void) {
    int ret = vvsfs_init_inode_cache();
    if (ret) {
        LOG("inode cache creation failed");
        return ret;
    }

    LOG("Registering vvsfs\n");
    return register_filesystem(&vvsfs_type);
}

static void __exit vvsfs_exit(void) {
    LOG("Unregistering the vvsfs.\n");
    unregister_filesystem(&vvsfs_type);
    vvsfs_destroy_inode_cache();
}

module_init(vvsfs_init);
module_exit(vvsfs_exit);
MODULE_LICENSE("GPL");<|MERGE_RESOLUTION|>--- conflicted
+++ resolved
@@ -2092,15 +2092,9 @@
     mark_buffer_dirty(bh);
     sync_dirty_buffer(bh);
     brelse(bh);
-<<<<<<< HEAD
-=======
-    
-    if (DEBUG) printk("vvsfs - write_inode done: %ld\n", inode->i_ino);
+
+    // LOG("vvsfs - write_inode done: %ld\n", inode->i_ino);
     return 0;
->>>>>>> 1fe18306
-
-    // LOG("vvsfs - write_inode done: %ld\n", inode->i_ino);
-    return VVSFS_BLOCKSIZE;
 }
 
 // This function is needed to initiate the inode
