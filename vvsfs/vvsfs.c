/*
 * The Very Very Simple File System (vvsfs)
 * Eric McCreath 2006, 2008, 2010, 2020, 2023 - GPL
 * (based on the simplistic RAM filesystem McCreath 2001)
 *
 * Alwen Tiu, 2023. Added various improvements to allow multiple data blocks,
 * bitmaps, and using address space operations to simplify read/write.
 */

#include <asm/uaccess.h>
#include <linux/blkdev.h>
#include <linux/buffer_head.h>
#include <linux/errno.h>
#include <linux/fs.h>
#include <linux/init.h>
#include <linux/kernel.h>
#include <linux/mm.h>
#include <linux/module.h>
#include <linux/mpage.h>
#include <linux/proc_fs.h>
#include <linux/slab.h>
#include <linux/statfs.h>
#include <linux/types.h>
#include <linux/version.h>

#include "vvsfs.h"

#define DEBUG 1

// inode cache -- this is used to attach vvsfs specific inode
// data to the vfs inode
static struct kmem_cache *vvsfs_inode_cache;

static struct address_space_operations vvsfs_as_operations;
static struct inode_operations vvsfs_file_inode_operations;
static struct file_operations vvsfs_file_operations;
static struct inode_operations vvsfs_dir_inode_operations;
static struct file_operations vvsfs_dir_operations;
static struct super_operations vvsfs_ops;

struct inode *vvsfs_iget(struct super_block *sb, unsigned long ino);

// vvsfs_file_get_block
// @inode: inode of the file
// @iblock: the block number (relative to the beginning of the file) to be read.
// This is not
//          the actual disk block, but rather a logical block within a file.
// @bh: the buffer to load the disk block to
// @create: allocate a block on disk if it's not already allocated.
//
// This function translates a read operation for the "iblock"-th block
// in a file to the actual read operation on disk. It is used by the
// readpage/writepage operations for pagecache. This allows a simpler and more
// modular implementation of file read/write. All we need to do is to provide a
// primitive for reading one block at a time.
//
static int vvsfs_file_get_block(struct inode *inode,
                                sector_t iblock,
                                struct buffer_head *bh,
                                int create) {
    struct super_block *sb = inode->i_sb;
    struct vvsfs_sb_info *sbi = sb->s_fs_info;
    struct vvsfs_inode_info *vi = VVSFS_I(inode);
    uint32_t dno, bno;

    if (DEBUG)
        printk("vvsfs - file_get_block");

    if (iblock >= VVSFS_N_BLOCKS)
        return -EFBIG;

    if (iblock > vi->i_db_count)
        return 0;

    if (iblock == vi->i_db_count) {
        if (!create)
            return 0;
        dno = vvsfs_reserve_data_block(sbi->dmap);
        if (dno == 0)
            return -ENOSPC;
        vi->i_data[iblock] = dno;
        vi->i_db_count++;
        inode->i_blocks = vi->i_db_count * VVSFS_BLOCKSIZE / VVSFS_SECTORSIZE;
        bno = vvsfs_get_data_block(dno);
    } else {
        bno = vvsfs_get_data_block(vi->i_data[iblock]);
    }

    map_bh(bh, sb, bno);
    return 0;
}

<<<<<<< HEAD
// Address pace operation readpage.
// You do not need to modify this.
static int vvsfs_readpage(struct file *file, struct page *page) {
    if (DEBUG)
        printk("vvsfs - readpage");
    return mpage_readpage(page, vvsfs_file_get_block);
=======

// Address pace operation readpage/readfolio. 
// You do not need to modify this. 
static int
#if LINUX_VERSION_CODE < KERNEL_VERSION(5,19,0)
vvsfs_readpage(struct file *file, struct page *page)
{
    if(DEBUG) printk("vvsfs - readpage"); 
    return mpage_readpage(page, vvsfs_file_get_block); 
>>>>>>> 10439ac7
}
#else
vvsfs_read_folio(struct file *file, struct folio *folio) {
  if (DEBUG) printk("vvsfs - read folio");
  return mpage_read_folio(folio, vvsfs_file_get_block);
}
#endif

// Address pace operation readpage.
// You do not need to modify this.
static int vvsfs_writepage(struct page *page, struct writeback_control *wbc) {
    if (DEBUG)
        printk("vvsfs - writepage");

    return block_write_full_page(page, vvsfs_file_get_block, wbc);
}

// Address pace operation readpage.
// You do not need to modify this.
static int vvsfs_write_begin(struct file *file,
<<<<<<< HEAD
                             struct address_space *mapping,
                             loff_t pos,
                             unsigned int len,
                             unsigned int flags,
                             struct page **pagep,
                             void **fsdata) {
    printk("vvsfs - write_begin");

    if (pos + len > VVSFS_MAXFILESIZE)
        return -EFBIG;

    return block_write_begin(
        mapping, pos, len, flags, pagep, vvsfs_file_get_block);
=======
                                struct address_space *mapping,
                                loff_t pos,
                                unsigned int len,
#if LINUX_VERSION_CODE < KERNEL_VERSION(5,19,0)
                                unsigned int flags,
#endif
                                struct page **pagep,
                                void **fsdata)
{
    printk("vvsfs - write_begin"); 

    if (pos + len > VVSFS_MAXFILESIZE)
        return -ENOSPC;

#if LINUX_VERSION_CODE < KERNEL_VERSION(5,19,0)
    return block_write_begin(mapping, pos, len, flags, pagep,
                            vvsfs_file_get_block);
#else
    return block_write_begin(mapping, pos, len, pagep,
                            vvsfs_file_get_block);
#endif
>>>>>>> 10439ac7
}

// Address pace operation readpage.
// May require some modification to include additonal inode data.
static int vvsfs_write_end(struct file *file,
                           struct address_space *mapping,
                           loff_t pos,
                           unsigned int len,
                           unsigned int copied,
                           struct page *page,
                           void *fsdata) {
    struct inode *inode = file->f_inode;
    struct vvsfs_inode_info *vi = VVSFS_I(inode);
    int ret;

    printk("vvsfs - write_end");

    ret = generic_write_end(file, mapping, pos, len, copied, page, fsdata);
    if (ret < len) {
        printk("wrote less than requested.");
        return ret;
    }

    /* Update inode metadata */
    inode->i_blocks = vi->i_db_count * VVSFS_BLOCKSIZE / VVSFS_SECTORSIZE;
    inode->i_mtime = inode->i_ctime = current_time(inode);
    mark_inode_dirty(inode);

    return ret;
}

static struct address_space_operations vvsfs_as_operations = {
<<<<<<< HEAD
    .readpage = vvsfs_readpage,
    .writepage = vvsfs_writepage,
    .write_begin = vvsfs_write_begin,
    .write_end = vvsfs_write_end,
=======

#if LINUX_VERSION_CODE < KERNEL_VERSION(5,19,0)
    readpage: vvsfs_readpage,
#else
    read_folio: vvsfs_read_folio,
#endif
    writepage: vvsfs_writepage,
    write_begin: vvsfs_write_begin,
    write_end: vvsfs_write_end,
>>>>>>> 10439ac7
};

// vvsfs_readdir - reads a directory and places the result using filldir
static int vvsfs_readdir(struct file *filp, struct dir_context *ctx) {
    struct inode *dir;
    struct vvsfs_inode_info *vi;
    struct super_block *sb;
    int num_dirs;
    struct vvsfs_dir_entry *dent;
    int i;
    struct buffer_head *bh;
    char *data;

    if (DEBUG)
        printk("vvsfs - readdir\n");

    // get the directory inode from file
    dir = file_inode(filp);

    // get the vvsfs specific inode information from dir inode
    vi = VVSFS_I(dir);

    // calculate the number of entries in the directory
    num_dirs = dir->i_size / VVSFS_DENTRYSIZE;

    // get the superblock object from the inode; we'll need this
    // for reading/writing to disk blocks
    sb = dir->i_sb;

    if (DEBUG)
        printk("Number of entries %d fpos %Ld\n", num_dirs, filp->f_pos);

    // Read all directory entries from disk to memory, and "emit" those entries
    // to dentry cache.

    data = kzalloc(vi->i_db_count * VVSFS_BLOCKSIZE, GFP_KERNEL);
    if (!data)
        return -ENOMEM;

    for (i = 0; i < vi->i_db_count; ++i) {
        printk("readdir - reading dno: %d, disk block: %d",
               vi->i_data[i],
               vvsfs_get_data_block(vi->i_data[i]));
        bh = sb_bread(sb, vvsfs_get_data_block(vi->i_data[i]));
        if (!bh) {
            kfree(data);
            return -EIO;
        }
        memcpy(data + i * VVSFS_BLOCKSIZE, bh->b_data, VVSFS_BLOCKSIZE);
        brelse(bh);
    }

    for (i = 0; i < num_dirs && filp->f_pos < dir->i_size; ++i) {
        dent = (struct vvsfs_dir_entry *)(data + i * VVSFS_DENTRYSIZE);
        if (!dir_emit(ctx,
                      dent->name,
                      strnlen(dent->name, VVSFS_MAXNAME),
                      dent->inode_number,
                      DT_UNKNOWN)) {
            if (DEBUG)
                printk("vvsfs -- readdir - failed dir_emit");
            break;
        }
        ctx->pos += VVSFS_DENTRYSIZE;
    }
    kfree(data);

    if (DEBUG)
        printk("vvsfs - readdir - done");

    return 0;
}

// vvsfs_lookup - A file/directory name in a directory. It basically attaches
// the inode
//                of the file to the directory entry.
static struct dentry *
vvsfs_lookup(struct inode *dir, struct dentry *dentry, unsigned int flags) {
    int num_dirs;
    int i;
    struct vvsfs_inode_info *vi;
    struct inode *inode = NULL;
    struct vvsfs_dir_entry *dent;
    struct buffer_head *bh;
    struct super_block *sb;
    char *data;

    if (DEBUG)
        printk("vvsfs - lookup\n");

    sb = dir->i_sb;

    vi = VVSFS_I(dir);
    num_dirs = dir->i_size / VVSFS_DENTRYSIZE;

    data = kzalloc(vi->i_db_count * VVSFS_BLOCKSIZE, GFP_KERNEL);
    if (!data)
        return ERR_PTR(-ENOMEM);

    for (i = 0; i < vi->i_db_count; ++i) {
        printk("lookup - reading dno: %d, disk block: %d",
               vi->i_data[i],
               vvsfs_get_data_block(vi->i_data[i]));

        bh = sb_bread(sb, vvsfs_get_data_block(vi->i_data[i]));
        if (!bh) {
            kfree(data);
            return ERR_PTR(-EIO);
        }
        memcpy(data + i * VVSFS_BLOCKSIZE, bh->b_data, VVSFS_BLOCKSIZE);
        brelse(bh);
    }

    for (i = 0; i < num_dirs; ++i) {
        dent = (struct vvsfs_dir_entry *)(data + i * VVSFS_DENTRYSIZE);

        if ((strlen(dent->name) == dentry->d_name.len) &&
            strncmp(dent->name, dentry->d_name.name, dentry->d_name.len) == 0) {
            inode = vvsfs_iget(dir->i_sb, dent->inode_number);
            if (!inode) {
                return ERR_PTR(-EACCES);
            }
            d_add(dentry, inode);
            break;
        }
    }
    kfree(data);
    return NULL;
}

// vvsfs_new_inode - find and construct a new inode.
// @dir: the inode of the parent directory where the new inode is supposed to be
// attached to.
// @mode: the mode information of the new inode
//
// This is a helper function for the inode operation "create" (implemented in
// vvsfs_create() ). It takes care of reserving an inode block on disk (by
// modifiying the inode bitmap), creating an VFS inode object (in memory) and
// attach filesystem-specific information to that VFS inode.
struct inode *vvsfs_new_inode(const struct inode *dir, umode_t mode) {
    struct vvsfs_inode_info *inode_info;
    struct super_block *sb;
    struct vvsfs_sb_info *sbi;
    struct inode *inode;
    unsigned long dno, ino;
    int i;

    if (DEBUG)
        printk("vvsfs - new inode\n");

    // get the filesystem specific info for the super block. The sbi object
    // contains the inode bitmap.
    sb = dir->i_sb;
    sbi = sb->s_fs_info;

    /*
        Find a spare inode in the vvsfs.
        The vvsfs_reserve_inode_block() will attempt to find the first free
       inode and allocates it, and returns the inode number. Note that the inode
       number is *not* the same as the disk block address on disk.
    */
    ino = vvsfs_reserve_inode_block(sbi->imap);
    if (BAD_INO(ino))
        return ERR_PTR(-ENOSPC);

    /*
        Find a spare data block.
        By default, a new data block is reserved for the new inode.
        This is probably a bit wasteful if the file/directory does not need it
        immediately.
        The `dno` here represents a data block position within the data bitmap
        so it's not the actual disk block location.
     */
    dno = vvsfs_reserve_data_block(sbi->dmap);
    if (dno == 0) {
        vvsfs_free_inode_block(
            sbi->imap,
            ino); // if we failed to allocate data block, release
                  // the inode block. and return an error code.
        return ERR_PTR(-ENOSPC);
    }

    /* create a new VFS (in memory) inode */
    inode = new_inode(sb);
    if (!inode) {
        // if failed, release the inode/data blocks so they can be reused.
        vvsfs_free_inode_block(sbi->imap, ino);
        vvsfs_free_data_block(sbi->dmap, dno);
        return ERR_PTR(-ENOMEM);
    }

<<<<<<< HEAD
    // fill in various information for the VFS inode.
=======
    // fill in various information for the VFS inode. 
#if LINUX_VERSION_CODE < KERNEL_VERSION(6,3,0)
>>>>>>> 10439ac7
    inode_init_owner(&init_user_ns, inode, dir, mode);
#else
    inode_init_owner(&nop_mnt_idmap, inode, dir, mode);
#endif
    inode->i_ino = ino;
    inode->i_ctime = inode->i_mtime = inode->i_atime = current_time(inode);
    inode->i_mode = mode;
    inode->i_size = 0;
    inode->i_blocks = (VVSFS_BLOCKSIZE / VVSFS_SECTORSIZE);
    // increment the link counter. This basically increments inode->i_nlink,
    // but that member cannot be modified directly. Use instead set_nlink to set
    // it to a specific value.
    set_nlink(inode, 1);

    // check if the inode is for a directory, using the macro S_ISDIR
    if (S_ISDIR(mode)) {
        inode->i_op = &vvsfs_dir_inode_operations;
        inode->i_fop = &vvsfs_dir_operations;
    } else {
        inode->i_op = &vvsfs_file_inode_operations;
        inode->i_fop = &vvsfs_file_operations;
        // if the inode is a file, set the address space operations
        inode->i_mapping->a_ops = &vvsfs_as_operations;
    }

    /*
        Now fill in the filesystem specific information.
        This is done by first obtaining the vvsfs_inode_info struct from
        the VFS inode using the VVSFS_I macro.
     */
    inode_info = VVSFS_I(inode);
    inode_info->i_db_count = 1;
    inode_info->i_data[0] = dno;
    for (i = 1; i < VVSFS_N_BLOCKS; ++i)
        inode_info->i_data[i] = 0;

    // Make sure you hash the inode, so that VFS can keep track of its "dirty"
    // status and writes it to disk if needed.
    insert_inode_hash(inode);

    // Mark the inode as "dirty". This will inform the VFS that this inode needs
    // to be written to disk. The procedure for writing to disk is implemented
    // in vvsfs_write_inode() (as part of the "super" operations).
    mark_inode_dirty(inode);

    if (DEBUG)
        printk("vvsfs - new_inode - done");
    return inode;
}

// This is a helper function for the "create" inode operation. It adds a new
// entry to the list of directory entries in the parent directory.
static int vvsfs_add_new_entry(struct inode *dir,
                               struct dentry *dentry,
                               struct inode *inode) {
    struct vvsfs_inode_info *dir_info = VVSFS_I(dir);
    struct super_block *sb = dir->i_sb;
    struct vvsfs_sb_info *sbi = sb->s_fs_info;
    struct vvsfs_dir_entry *dent;
    struct buffer_head *bh;
    int num_dirs;
    uint32_t d_pos, d_off, dno, newblock;

    // calculate the number of entries from the i_size of the directory's inode.
    num_dirs = dir->i_size / VVSFS_DENTRYSIZE;
    if (num_dirs >= VVSFS_MAX_DENTRIES)
        return -ENOSPC;

    // Calculate the position of the new entry within the data blocks
    d_pos = num_dirs / VVSFS_N_DENTRY_PER_BLOCK;
    d_off = num_dirs % VVSFS_N_DENTRY_PER_BLOCK;

    /* If the block is not yet allocated, allocate it. */
    if (d_pos >= dir_info->i_db_count) {
        printk("vvsfs - create - add new data block for directory entry");
        newblock = vvsfs_reserve_data_block(sbi->dmap);
        if (newblock == 0)
            return -ENOSPC;
        dir_info->i_data[d_pos] = newblock;
        dir_info->i_db_count++;
    }

    /* Update the on-disk structure */

    dno = dir_info->i_data[d_pos];
    printk("vvsfs - add_new_entry - reading dno: %d, d_pos: %d, block: %d",
           dno,
           d_pos,
           vvsfs_get_data_block(dno));

    // Note that the i_data contains the data block position within the data
    // bitmap, This needs to be converted to actual disk block position if you
    // want to read it, using vvsfs_get_data_block().
    bh = sb_bread(sb, vvsfs_get_data_block(dno));
    if (!bh)
        return -ENOMEM;
    dent = (struct vvsfs_dir_entry *)(bh->b_data + d_off * VVSFS_DENTRYSIZE);
    strncpy(dent->name, dentry->d_name.name, dentry->d_name.len);
    dent->name[dentry->d_name.len] = '\0';
    dent->inode_number = inode->i_ino;
    mark_buffer_dirty(bh);
    sync_dirty_buffer(bh);
    brelse(bh);

    if (DEBUG)
        printk("vvsfs - add_new_entry - directory entry (%s, %d) added to "
               "block %d",
               dent->name,
               dent->inode_number,
               vvsfs_get_data_block(dir_info->i_data[d_pos]));

    dir->i_size = (num_dirs + 1) * VVSFS_DENTRYSIZE;
    dir->i_blocks = dir_info->i_db_count * (VVSFS_BLOCKSIZE / VVSFS_SECTORSIZE);
    mark_inode_dirty(dir);
    return 0;
}

<<<<<<< HEAD
// The "create" operation for inode.
// This is called when a new file/directory is created.
static int vvsfs_create(struct user_namespace *namespace,
=======
// The "create" operation for inode. 
// This is called when a new file/directory is created. 
static int
#if LINUX_VERSION_CODE < KERNEL_VERSION(6,3,0)
vvsfs_create(struct user_namespace *namespace, 
#else
vvsfs_create(struct mnt_idmap *namespace,
#endif
>>>>>>> 10439ac7
                        struct inode *dir,
                        struct dentry *dentry,
                        umode_t mode,
                        bool excl) {
    struct vvsfs_inode_info *dir_info;
    int ret;
    struct buffer_head *bh;
    struct inode *inode;

    if (DEBUG)
        printk("vvsfs - create : %s\n", dentry->d_name.name);

    if (dentry->d_name.len > VVSFS_MAXNAME) {
        printk("vvsfs - create - file name too long");
        return -ENAMETOOLONG;
    }

    dir_info = VVSFS_I(dir);
    if (!dir_info) {
        printk("vvsfs - create - vi_dir null!");
        return -EINVAL;
    }

    // create a new inode for the new file/directory
    inode = vvsfs_new_inode(dir, mode);
    if (IS_ERR(inode)) {
        printk("vvsfs - create - new_inode error!");
        brelse(bh);
        return -ENOSPC;
    }

    // add the file/directory to the parent directory's list
    // of entries -- on disk.
    ret = vvsfs_add_new_entry(dir, dentry, inode);
    if (ret != 0) {
        return ret;
    }

    // attach the new inode object to the VFS directory entry object.
    d_instantiate(dentry, inode);

    printk("File created %ld\n", inode->i_ino);
    return 0;
}

// The `mkdir` operation for directory. It simply calls vvsfs_create, with the
<<<<<<< HEAD
// added flag of S_IFDIR (signifying this is a directory).
static int vvsfs_mkdir(struct user_namespace *namespace,
                       struct inode *dir,
                       struct dentry *dentry,
                       umode_t mode) {
=======
// added flag of S_IFDIR (signifying this is a directory). 
static int
#if LINUX_VERSION_CODE < KERNEL_VERSION(6,3,0)
vvsfs_mkdir(struct user_namespace *namespace, 
#else
vvsfs_mkdir(struct mnt_idmap *namespace, 
#endif
                       struct inode *dir, 
                       struct dentry *dentry, 
                       umode_t mode)
{
>>>>>>> 10439ac7
    return vvsfs_create(namespace, dir, dentry, mode | S_IFDIR, 0);
}

// File operations; leave as is. We are using the generic VFS implementations
// to take care of read/write/seek/fsync. The read/write operations rely on the
// address space operations, so there's no need to modify these.
static struct file_operations vvsfs_file_operations = {
    .llseek = generic_file_llseek,
    .fsync = generic_file_fsync,
    .read_iter = generic_file_read_iter,
    .write_iter = generic_file_write_iter,
};

static struct inode_operations vvsfs_file_inode_operations = {

};

<<<<<<< HEAD
static struct file_operations vvsfs_dir_operations = {
    .llseek = generic_file_llseek,
    .read = generic_read_dir,
    .iterate = vvsfs_readdir,
    .fsync = generic_file_fsync,
=======
static struct file_operations vvsfs_dir_operations =
{
    .llseek  = generic_file_llseek,
    .read    = generic_read_dir,
#if LINUX_VERSION_CODE < KERNEL_VERSION(6, 5, 0)
    .iterate = vvsfs_readdir,
#else
    .iterate_shared = vvsfs_readdir,
#endif
    .fsync   = generic_file_fsync,
>>>>>>> 10439ac7
};

static struct inode_operations vvsfs_dir_inode_operations = {
    .create = vvsfs_create,
    .lookup = vvsfs_lookup,
    .mkdir = vvsfs_mkdir,
};

// This implements the super operation for writing a 'dirty' inode to disk
// Note that this does not sync the actual data blocks pointed to by the inode;
// it only saves the meta data (e.g., the data block pointers, but not the
// actual data contained in the data blocks). Data blocks sync is taken care of
// by file and directory operations.
static int vvsfs_write_inode(struct inode *inode,
                             struct writeback_control *wbc) {
    struct super_block *sb;
    struct vvsfs_inode *disk_inode;
    struct vvsfs_inode_info *inode_info;
    struct buffer_head *bh;
    uint32_t inode_block, inode_offset;
    int i;

    if (DEBUG)
        printk("vvsfs - write_inode");

    // get the vvsfs_inode_info associated with this (VFS) inode from cache.
    inode_info = VVSFS_I(inode);

    sb = inode->i_sb;
    inode_block = vvsfs_get_inode_block(inode->i_ino);
    inode_offset = vvsfs_get_inode_offset(inode->i_ino);

    printk("vvsfs - write_inode - ino: %ld, block: %d, offset: %d",
           inode->i_ino,
           inode_block,
           inode_offset);
    bh = sb_bread(sb, inode_block);
    if (!bh)
        return -EIO;

    disk_inode = (struct vvsfs_inode *)((uint8_t *)bh->b_data + inode_offset);
    disk_inode->i_mode = inode->i_mode;
    disk_inode->i_uid = i_uid_read(inode);
    disk_inode->i_gid = i_gid_read(inode);
    disk_inode->i_size = inode->i_size;
    disk_inode->i_atime = inode->i_atime.tv_sec;
    disk_inode->i_mtime = inode->i_mtime.tv_sec;
    disk_inode->i_ctime = inode->i_ctime.tv_sec;
    disk_inode->i_data_blocks_count = inode_info->i_db_count;
    disk_inode->i_links_count = inode->i_nlink;
    for (i = 0; i < VVSFS_N_BLOCKS; ++i)
        disk_inode->i_block[i] = inode_info->i_data[i];

    // TODO: if you have additional data added to the on-disk inode structure,
    // you need to sync it here.

    mark_buffer_dirty(bh);
    sync_dirty_buffer(bh);
    brelse(bh);

    if (DEBUG)
        printk("vvsfs - write_inode done: %ld\n", inode->i_ino);
    return VVSFS_BLOCKSIZE;
}

// This function is needed to initiate the inode cache, to allow us to attach
// filesystem specific inode information.
// You don't need to modify this.
int vvsfs_init_inode_cache(void) {
    if (DEBUG)
        printk("vvsfs - init inode cache ");

    vvsfs_inode_cache = kmem_cache_create(
        "vvsfs_cache", sizeof(struct vvsfs_inode_info), 0, 0, NULL);
    if (!vvsfs_inode_cache)
        return -ENOMEM;
    return 0;
}

// De-allocate the inode cache
void vvsfs_destroy_inode_cache(void) {
    if (DEBUG)
        printk("vvsfs - destroy_inode_cache ");

    kmem_cache_destroy(vvsfs_inode_cache);
}

// This implements the super operation to allocate a new inode.
// This will be called everytime a request to allocate a
// new (in memory) inode is made. By default, this is handled by VFS,
// which allocates an VFS inode structure. But we override it here
// so that we can attach filesystem-specific information (.e.g,
// pointers to data blocks).
// It is unlikely that you will need to modify this function directly;
// you can simply add whatever additional information you want to attach
// to the vvsfs_inode_info structure.
static struct inode *vvsfs_alloc_inode(struct super_block *sb) {
    struct vvsfs_inode_info *c_inode =
        kmem_cache_alloc(vvsfs_inode_cache, GFP_KERNEL);

    if (DEBUG)
        printk("vvsfs - alloc_inode ");

    if (!c_inode)
        return NULL;

    inode_init_once(&c_inode->vfs_inode);
    return &c_inode->vfs_inode;
}

// Deallocate the inode cache.
static void vvsfs_destroy_inode(struct inode *inode) {
    struct vvsfs_inode_info *c_inode =
        container_of(inode, struct vvsfs_inode_info, vfs_inode);
    kmem_cache_free(vvsfs_inode_cache, c_inode);
}

// vvsfs_iget - get the inode from the super block
// This function will either return the inode that corresponds to a given inode
// number (ino), if it's already in the cache, or create a new inode object, if
// it's not in the cache. Note that this is very similar to vvsfs_new_inode,
// except that the requested inode is supposed to be allocated on-disk already.
// So don't use this to create a completely new inode that has not been
// allocated on disk.
struct inode *vvsfs_iget(struct super_block *sb, unsigned long ino) {
    struct inode *inode;
    struct vvsfs_inode *disk_inode;
    struct vvsfs_inode_info *inode_info;
    struct buffer_head *bh;
    uint32_t inode_block;
    uint32_t inode_offset;
    int i;

    if (DEBUG) {
        printk("vvsfs - iget - ino : %d", (unsigned int)ino);
        printk(" super %p\n", sb);
    }

    inode = iget_locked(sb, ino);
    if (!inode)
        return ERR_PTR(-ENOMEM);
    if (!(inode->i_state & I_NEW))
        return inode;

    inode_info = VVSFS_I(inode);

    inode_block = vvsfs_get_inode_block(ino);
    inode_offset = vvsfs_get_inode_offset(ino);

    bh = sb_bread(sb, inode_block);
    if (!bh) {
        printk("vvsfs - iget - failed sb_read");
        return ERR_PTR(-EIO);
    }

    disk_inode = (struct vvsfs_inode *)(bh->b_data + inode_offset);
    inode->i_mode = disk_inode->i_mode;
    i_uid_write(inode, disk_inode->i_uid);
    i_gid_write(inode, disk_inode->i_gid);
    inode->i_size = disk_inode->i_size;

    // set the access/modication/creation times
    inode->i_atime.tv_sec = disk_inode->i_atime;
    inode->i_mtime.tv_sec = disk_inode->i_mtime;
    inode->i_ctime.tv_sec = disk_inode->i_ctime;
    // minix sets the nsec's to 0
    inode->i_atime.tv_nsec = 0;
    inode->i_mtime.tv_nsec = 0;
    inode->i_ctime.tv_nsec = 0;

    // set the link count; note that we can't set inode->i_nlink directly; we
    // need to use the set_nlink function here.
    set_nlink(inode, disk_inode->i_links_count);
    inode->i_blocks =
        disk_inode->i_data_blocks_count * (VVSFS_BLOCKSIZE / VVSFS_SECTORSIZE);

    inode_info->i_db_count = disk_inode->i_data_blocks_count;
    /* store data blocks in cache */
    for (i = 0; i < VVSFS_N_BLOCKS; ++i)
        inode_info->i_data[i] = disk_inode->i_block[i];

    if (S_ISDIR(inode->i_mode)) {
        inode->i_op = &vvsfs_dir_inode_operations;
        inode->i_fop = &vvsfs_dir_operations;
    } else {
        inode->i_op = &vvsfs_file_inode_operations;
        inode->i_fop = &vvsfs_file_operations;
        inode->i_mapping->a_ops = &vvsfs_as_operations;
    }

    brelse(bh);

    unlock_new_inode(inode);

    return inode;
}

// put_super is part of the super operations. This
// is called when the filesystem is being unmounted, to deallocate
// memory space taken up by the super block info.
static void vvsfs_put_super(struct super_block *sb) {
    struct vvsfs_sb_info *sbi = sb->s_fs_info;

    if (DEBUG)
        printk("vvsfs - put_super\n");

    if (sbi) {
        kfree(sbi->imap);
        kfree(sbi->dmap);
        kfree(sbi);
    }
}

// statfs -- this is currently incomplete.
// See https://elixir.bootlin.com/linux/v5.15.89/source/fs/ext2/super.c#L1407
// for various stats that you need to provide.
static int vvsfs_statfs(struct dentry *dentry, struct kstatfs *buf) {
    if (DEBUG)
        printk("vvsfs - statfs\n");

    buf->f_namelen = VVSFS_MAXNAME;
    buf->f_type = VVSFS_MAGIC;
    buf->f_bsize = VVSFS_BLOCKSIZE;

    // TODO: fill in other information about the file system.

    return 0;
}

// Fill the super_block structure with information specific to vvsfs
static int vvsfs_fill_super(struct super_block *s, void *data, int silent) {
    struct inode *root_inode;
    int hblock;
    struct buffer_head *bh;
    uint32_t magic;
    struct vvsfs_sb_info *sbi;

    if (DEBUG)
        printk("vvsfs - fill super\n");

    s->s_flags = ST_NOSUID | SB_NOEXEC;
    s->s_op = &vvsfs_ops;
    s->s_magic = VVSFS_MAGIC;

    hblock = bdev_logical_block_size(s->s_bdev);
    if (hblock > VVSFS_BLOCKSIZE) {
        printk("vvsfs - device blocks are too small!!");
        return -1;
    }

    sb_set_blocksize(s, VVSFS_BLOCKSIZE);

    /* Read first block of the superblock.
        For this basic version, it contains just the magic number. */

    bh = sb_bread(s, 0);
    magic = *((uint32_t *)bh->b_data);
    if (magic != VVSFS_MAGIC) {
        printk("vvsfs - wrong magic number\n");
        return -EINVAL;
    }
    brelse(bh);

    /* Allocate super block info to load inode & data map */
    sbi = kzalloc(sizeof(struct vvsfs_sb_info), GFP_KERNEL);
    if (!sbi) {
        printk("vvsfs - error allocating vvsfs_sb_info");
        return -ENOMEM;
    }

    /* Load the inode map */
    sbi->imap = kzalloc(VVSFS_IMAP_SIZE, GFP_KERNEL);
    if (!sbi->imap)
        return -ENOMEM;
    bh = sb_bread(s, 1);
    if (!bh)
        return -EIO;
    memcpy(sbi->imap, bh->b_data, VVSFS_IMAP_SIZE);
    brelse(bh);

    /* Load the data map. Note that the data map occupies 2 blocks.  */
    sbi->dmap = kzalloc(VVSFS_DMAP_SIZE, GFP_KERNEL);
    if (!sbi->dmap)
        return -ENOMEM;
    bh = sb_bread(s, 2);
    if (!bh)
        return -EIO;
    memcpy(sbi->dmap, bh->b_data, VVSFS_BLOCKSIZE);
    brelse(bh);
    bh = sb_bread(s, 3);
    if (!bh)
        return -EIO;
    memcpy(sbi->dmap + VVSFS_BLOCKSIZE, bh->b_data, VVSFS_BLOCKSIZE);
    brelse(bh);

    /* Attach the bitmaps to the in-memory super_block s */
    s->s_fs_info = sbi;

    /* Read the root inode from disk */
    root_inode = vvsfs_iget(s, 1);

    if (IS_ERR(root_inode)) {
        printk("vvsfs - fill_super - error getting root inode");
        return PTR_ERR(root_inode);
    }

    /* Initialise the owner */
#if LINUX_VERSION_CODE < KERNEL_VERSION(6,3,0)
    inode_init_owner(&init_user_ns, root_inode, NULL, root_inode->i_mode);
<<<<<<< HEAD
    mark_inode_dirty(root_inode);
=======
#else
    inode_init_owner(&nop_mnt_idmap, root_inode, NULL, root_inode->i_mode);
#endif
    mark_inode_dirty(root_inode); 
>>>>>>> 10439ac7

    s->s_root = d_make_root(root_inode);

    if (!s->s_root) {
        printk("vvsfs - fill_super - failed setting up root directory");
        iput(root_inode);
        return -ENOMEM;
    }

    if (DEBUG)
        printk("vvsfs - fill super done\n");

    return 0;
}

// sync_fs super operation.
// This writes super block data to disk.
// For the current version, this is mainly the inode map and the data map.
static int vvsfs_sync_fs(struct super_block *sb, int wait) {
    struct vvsfs_sb_info *sbi = sb->s_fs_info;
    struct buffer_head *bh;

    if (DEBUG) {
        printk("vvsfs -- sync_fs");
    }

    /* Write the inode map to disk */
    bh = sb_bread(sb, 1);
    if (!bh)
        return -EIO;
    memcpy(bh->b_data, sbi->imap, VVSFS_IMAP_SIZE);
    mark_buffer_dirty(bh);
    if (wait)
        sync_dirty_buffer(bh);
    brelse(bh);

    /* Write the data map */

    bh = sb_bread(sb, 2);
    if (!bh)
        return -EIO;
    memcpy(bh->b_data, sbi->dmap, VVSFS_BLOCKSIZE);
    mark_buffer_dirty(bh);
    if (wait)
        sync_dirty_buffer(bh);
    brelse(bh);

    bh = sb_bread(sb, 3);
    if (!bh)
        return -EIO;
    memcpy(bh->b_data, sbi->dmap + VVSFS_BLOCKSIZE, VVSFS_BLOCKSIZE);
    mark_buffer_dirty(bh);
    if (wait)
        sync_dirty_buffer(bh);
    brelse(bh);

    return 0;
}

static struct super_operations vvsfs_ops = {
    .statfs = vvsfs_statfs,
    .put_super = vvsfs_put_super,
    .alloc_inode = vvsfs_alloc_inode,
    .destroy_inode = vvsfs_destroy_inode,
    .write_inode = vvsfs_write_inode,
    .sync_fs = vvsfs_sync_fs,
};

// mounting the file system -- leave as is.
static struct dentry *vvsfs_mount(struct file_system_type *fs_type,
                                  int flags,
                                  const char *dev_name,
                                  void *data) {
    return mount_bdev(fs_type, flags, dev_name, data, vvsfs_fill_super);
}

static struct file_system_type vvsfs_type = {
    .owner = THIS_MODULE,
    .name = "vvsfs",
    .mount = vvsfs_mount,
    .kill_sb = kill_block_super,
    .fs_flags = FS_REQUIRES_DEV,
};

static int __init vvsfs_init(void) {
    int ret = vvsfs_init_inode_cache();
    if (ret) {
        printk("inode cache creation failed");
        return ret;
    }

    printk("Registering vvsfs\n");
    return register_filesystem(&vvsfs_type);
}

static void __exit vvsfs_exit(void) {
    printk("Unregistering the vvsfs.\n");
    unregister_filesystem(&vvsfs_type);
    vvsfs_destroy_inode_cache();
}

module_init(vvsfs_init);
module_exit(vvsfs_exit);
MODULE_LICENSE("GPL");<|MERGE_RESOLUTION|>--- conflicted
+++ resolved
@@ -90,29 +90,20 @@
     return 0;
 }
 
-<<<<<<< HEAD
-// Address pace operation readpage.
+// Address pace operation readpage/readfolio.
 // You do not need to modify this.
-static int vvsfs_readpage(struct file *file, struct page *page) {
+static int
+#if LINUX_VERSION_CODE < KERNEL_VERSION(5, 19, 0)
+vvsfs_readpage(struct file *file, struct page *page) {
     if (DEBUG)
         printk("vvsfs - readpage");
     return mpage_readpage(page, vvsfs_file_get_block);
-=======
-
-// Address pace operation readpage/readfolio. 
-// You do not need to modify this. 
-static int
-#if LINUX_VERSION_CODE < KERNEL_VERSION(5,19,0)
-vvsfs_readpage(struct file *file, struct page *page)
-{
-    if(DEBUG) printk("vvsfs - readpage"); 
-    return mpage_readpage(page, vvsfs_file_get_block); 
->>>>>>> 10439ac7
 }
 #else
 vvsfs_read_folio(struct file *file, struct folio *folio) {
-  if (DEBUG) printk("vvsfs - read folio");
-  return mpage_read_folio(folio, vvsfs_file_get_block);
+    if (DEBUG)
+        printk("vvsfs - read folio");
+    return mpage_read_folio(folio, vvsfs_file_get_block);
 }
 #endif
 
@@ -128,11 +119,12 @@
 // Address pace operation readpage.
 // You do not need to modify this.
 static int vvsfs_write_begin(struct file *file,
-<<<<<<< HEAD
                              struct address_space *mapping,
                              loff_t pos,
                              unsigned int len,
+#if LINUX_VERSION_CODE < KERNEL_VERSION(5, 19, 0)
                              unsigned int flags,
+#endif
                              struct page **pagep,
                              void **fsdata) {
     printk("vvsfs - write_begin");
@@ -140,31 +132,12 @@
     if (pos + len > VVSFS_MAXFILESIZE)
         return -EFBIG;
 
+#if LINUX_VERSION_CODE < KERNEL_VERSION(5, 19, 0)
     return block_write_begin(
         mapping, pos, len, flags, pagep, vvsfs_file_get_block);
-=======
-                                struct address_space *mapping,
-                                loff_t pos,
-                                unsigned int len,
-#if LINUX_VERSION_CODE < KERNEL_VERSION(5,19,0)
-                                unsigned int flags,
+#else
+    return block_write_begin(mapping, pos, len, pagep, vvsfs_file_get_block);
 #endif
-                                struct page **pagep,
-                                void **fsdata)
-{
-    printk("vvsfs - write_begin"); 
-
-    if (pos + len > VVSFS_MAXFILESIZE)
-        return -ENOSPC;
-
-#if LINUX_VERSION_CODE < KERNEL_VERSION(5,19,0)
-    return block_write_begin(mapping, pos, len, flags, pagep,
-                            vvsfs_file_get_block);
-#else
-    return block_write_begin(mapping, pos, len, pagep,
-                            vvsfs_file_get_block);
-#endif
->>>>>>> 10439ac7
 }
 
 // Address pace operation readpage.
@@ -197,22 +170,15 @@
 }
 
 static struct address_space_operations vvsfs_as_operations = {
-<<<<<<< HEAD
-    .readpage = vvsfs_readpage,
-    .writepage = vvsfs_writepage,
-    .write_begin = vvsfs_write_begin,
-    .write_end = vvsfs_write_end,
-=======
-
-#if LINUX_VERSION_CODE < KERNEL_VERSION(5,19,0)
-    readpage: vvsfs_readpage,
+
+#if LINUX_VERSION_CODE < KERNEL_VERSION(5, 19, 0)
+    readpage : vvsfs_readpage,
 #else
-    read_folio: vvsfs_read_folio,
+    read_folio : vvsfs_read_folio,
 #endif
-    writepage: vvsfs_writepage,
-    write_begin: vvsfs_write_begin,
-    write_end: vvsfs_write_end,
->>>>>>> 10439ac7
+    writepage : vvsfs_writepage,
+    write_begin : vvsfs_write_begin,
+    write_end : vvsfs_write_end,
 };
 
 // vvsfs_readdir - reads a directory and places the result using filldir
@@ -404,12 +370,8 @@
         return ERR_PTR(-ENOMEM);
     }
 
-<<<<<<< HEAD
     // fill in various information for the VFS inode.
-=======
-    // fill in various information for the VFS inode. 
-#if LINUX_VERSION_CODE < KERNEL_VERSION(6,3,0)
->>>>>>> 10439ac7
+#if LINUX_VERSION_CODE < KERNEL_VERSION(6, 3, 0)
     inode_init_owner(&init_user_ns, inode, dir, mode);
 #else
     inode_init_owner(&nop_mnt_idmap, inode, dir, mode);
@@ -527,24 +489,18 @@
     return 0;
 }
 
-<<<<<<< HEAD
 // The "create" operation for inode.
 // This is called when a new file/directory is created.
-static int vvsfs_create(struct user_namespace *namespace,
-=======
-// The "create" operation for inode. 
-// This is called when a new file/directory is created. 
 static int
-#if LINUX_VERSION_CODE < KERNEL_VERSION(6,3,0)
-vvsfs_create(struct user_namespace *namespace, 
+#if LINUX_VERSION_CODE < KERNEL_VERSION(6, 3, 0)
+vvsfs_create(struct user_namespace *namespace,
 #else
 vvsfs_create(struct mnt_idmap *namespace,
 #endif
->>>>>>> 10439ac7
-                        struct inode *dir,
-                        struct dentry *dentry,
-                        umode_t mode,
-                        bool excl) {
+             struct inode *dir,
+             struct dentry *dentry,
+             umode_t mode,
+             bool excl) {
     struct vvsfs_inode_info *dir_info;
     int ret;
     struct buffer_head *bh;
@@ -587,25 +543,16 @@
 }
 
 // The `mkdir` operation for directory. It simply calls vvsfs_create, with the
-<<<<<<< HEAD
 // added flag of S_IFDIR (signifying this is a directory).
-static int vvsfs_mkdir(struct user_namespace *namespace,
-                       struct inode *dir,
-                       struct dentry *dentry,
-                       umode_t mode) {
-=======
-// added flag of S_IFDIR (signifying this is a directory). 
 static int
-#if LINUX_VERSION_CODE < KERNEL_VERSION(6,3,0)
-vvsfs_mkdir(struct user_namespace *namespace, 
+#if LINUX_VERSION_CODE < KERNEL_VERSION(6, 3, 0)
+vvsfs_mkdir(struct user_namespace *namespace,
 #else
-vvsfs_mkdir(struct mnt_idmap *namespace, 
+vvsfs_mkdir(struct mnt_idmap *namespace,
 #endif
-                       struct inode *dir, 
-                       struct dentry *dentry, 
-                       umode_t mode)
-{
->>>>>>> 10439ac7
+            struct inode *dir,
+            struct dentry *dentry,
+            umode_t mode) {
     return vvsfs_create(namespace, dir, dentry, mode | S_IFDIR, 0);
 }
 
@@ -623,24 +570,15 @@
 
 };
 
-<<<<<<< HEAD
 static struct file_operations vvsfs_dir_operations = {
     .llseek = generic_file_llseek,
     .read = generic_read_dir,
-    .iterate = vvsfs_readdir,
-    .fsync = generic_file_fsync,
-=======
-static struct file_operations vvsfs_dir_operations =
-{
-    .llseek  = generic_file_llseek,
-    .read    = generic_read_dir,
 #if LINUX_VERSION_CODE < KERNEL_VERSION(6, 5, 0)
     .iterate = vvsfs_readdir,
 #else
     .iterate_shared = vvsfs_readdir,
 #endif
-    .fsync   = generic_file_fsync,
->>>>>>> 10439ac7
+    .fsync = generic_file_fsync,
 };
 
 static struct inode_operations vvsfs_dir_inode_operations = {
@@ -948,16 +886,12 @@
     }
 
     /* Initialise the owner */
-#if LINUX_VERSION_CODE < KERNEL_VERSION(6,3,0)
+#if LINUX_VERSION_CODE < KERNEL_VERSION(6, 3, 0)
     inode_init_owner(&init_user_ns, root_inode, NULL, root_inode->i_mode);
-<<<<<<< HEAD
-    mark_inode_dirty(root_inode);
-=======
 #else
     inode_init_owner(&nop_mnt_idmap, root_inode, NULL, root_inode->i_mode);
 #endif
-    mark_inode_dirty(root_inode); 
->>>>>>> 10439ac7
+    mark_inode_dirty(root_inode);
 
     s->s_root = d_make_root(root_inode);
 
