/*
 * The Very Very Simple File System (vvsfs)
 * Eric McCreath 2006, 2008, 2010, 2020, 2023 - GPL
 * (based on the simplistic RAM filesystem McCreath 2001)
 *
 * Alwen Tiu, 2023. Added various improvements to allow multiple data blocks,
 * bitmaps, and using address space operations to simplify read/write.
 */

#include <asm/uaccess.h>
#include <linux/blkdev.h>
#include <linux/buffer_head.h>
#include <linux/errno.h>
#include <linux/fs.h>
#include <linux/init.h>
#include <linux/kernel.h>
#include <linux/mm.h>
#include <linux/module.h>
#include <linux/mpage.h>
#include <linux/proc_fs.h>
#include <linux/slab.h>
#include <linux/statfs.h>
#include <linux/types.h>
#include <linux/version.h>

#include "vvsfs.h"

#define DEBUG 1
#define LOG_FILE_PATH 0

#if defined(LOG_FILE_PATH) && LOG_FILE_PATH == 1
#define FILE_FORMAT_PARAMETER "%s"
#define FILE_MARKER __FILE__
#else
#define FILE_FORMAT_PARAMETER ""
#define FILE_MARKER
#endif

#if defined(DEBUG) && DEBUG == 1
#define DEBUG_LOG(msg, ...)                                                    \
    printk("%s(" FILE_FORMAT_PARAMETER ":%d) :: " msg,                         \
           __func__,                                                           \
           FILE_MARKER __LINE__,                                               \
           ##__VA_ARGS__)
#else
#define DEBUG_LOG(msg, ...) ({})
#endif

#define READ_BLOCK(sb, vi, index)                                              \
    sb_bread(sb, vvsfs_get_data_block((vi)->i_data[(index)]))
#define READ_DENTRY(bh, offset)                                                \
    ((struct vvsfs_dir_entry *)((bh)->b_data + (offset)*VVSFS_DENTRYSIZE))

// Avoid using char* as a byte array since some systems may have a 16 bit char
// type this ensures that any system that has 8 bits = 1 byte will be valid for
// byte array usage irrespective of char sizing.
typedef uint8_t *bytearray_t;

// inode cache -- this is used to attach vvsfs specific inode
// data to the vfs inode
static struct kmem_cache *vvsfs_inode_cache;

static struct address_space_operations vvsfs_as_operations;
static struct inode_operations vvsfs_file_inode_operations;
static struct file_operations vvsfs_file_operations;
static struct inode_operations vvsfs_dir_inode_operations;
static struct file_operations vvsfs_dir_operations;
static struct super_operations vvsfs_ops;

struct inode *vvsfs_iget(struct super_block *sb, unsigned long ino);

// vvsfs_file_get_block
// @inode: inode of the file
// @iblock: the block number (relative to the beginning of the file) to be read.
// This is not
//          the actual disk block, but rather a logical block within a file.
// @bh: the buffer to load the disk block to
// @create: allocate a block on disk if it's not already allocated.
//
// This function translates a read operation for the "iblock"-th block
// in a file to the actual read operation on disk. It is used by the
// readpage/writepage operations for pagecache. This allows a simpler and more
// modular implementation of file read/write. All we need to do is to provide a
// primitive for reading one block at a time.
//
static int vvsfs_file_get_block(struct inode *inode,
                                sector_t iblock,
                                struct buffer_head *bh,
                                int create) {
    struct super_block *sb = inode->i_sb;
    struct vvsfs_sb_info *sbi = sb->s_fs_info;
    struct vvsfs_inode_info *vi = VVSFS_I(inode);
    uint32_t dno, bno;

    if (DEBUG)
        printk("vvsfs - file_get_block");

    if (iblock >= VVSFS_N_BLOCKS)
        return -EFBIG;

    if (iblock > vi->i_db_count)
        return 0;

    if (iblock == vi->i_db_count) {
        if (!create)
            return 0;
        dno = vvsfs_reserve_data_block(sbi->dmap);
        if (dno == 0)
            return -ENOSPC;
        vi->i_data[iblock] = dno;
        vi->i_db_count++;
        inode->i_blocks = vi->i_db_count * VVSFS_BLOCKSIZE / VVSFS_SECTORSIZE;
        bno = vvsfs_get_data_block(dno);
    } else {
        bno = vvsfs_get_data_block(vi->i_data[iblock]);
    }

    map_bh(bh, sb, bno);
    return 0;
}

// Address pace operation readpage/readfolio.
// You do not need to modify this.
static int
#if LINUX_VERSION_CODE < KERNEL_VERSION(5, 19, 0)
vvsfs_readpage(struct file *file, struct page *page) {
    if (DEBUG)
        printk("vvsfs - readpage");
    return mpage_readpage(page, vvsfs_file_get_block);
}
#else
vvsfs_read_folio(struct file *file, struct folio *folio) {
    if (DEBUG)
        printk("vvsfs - read folio");
    return mpage_read_folio(folio, vvsfs_file_get_block);
}
#endif

// Address pace operation readpage.
// You do not need to modify this.
static int vvsfs_writepage(struct page *page, struct writeback_control *wbc) {
    if (DEBUG)
        printk("vvsfs - writepage");

    return block_write_full_page(page, vvsfs_file_get_block, wbc);
}

// Address pace operation readpage.
// You do not need to modify this.
static int vvsfs_write_begin(struct file *file,
                             struct address_space *mapping,
                             loff_t pos,
                             unsigned int len,
#if LINUX_VERSION_CODE < KERNEL_VERSION(5, 19, 0)
                             unsigned int flags,
#endif
                             struct page **pagep,
                             void **fsdata) {
    printk("vvsfs - write_begin");

    if (pos + len > VVSFS_MAXFILESIZE)
        return -EFBIG;

#if LINUX_VERSION_CODE < KERNEL_VERSION(5, 19, 0)
    return block_write_begin(
        mapping, pos, len, flags, pagep, vvsfs_file_get_block);
#else
    return block_write_begin(mapping, pos, len, pagep, vvsfs_file_get_block);
#endif
}

// Address pace operation readpage.
// May require some modification to include additonal inode data.
static int vvsfs_write_end(struct file *file,
<<<<<<< HEAD
                           struct address_space *mapping,
                           loff_t pos,
                           unsigned int len,
                           unsigned int copied,
                           struct page *page,
                           void *fsdata) {
    struct inode *inode = file->f_inode;
=======
                              struct address_space *mapping,
                              loff_t pos,
                              unsigned int len,
                              unsigned int copied,
                              struct page *page,
                              void *fsdata)
{
    //struct inode *inode = file->f_inode;
    struct inode *inode = mapping->host;
>>>>>>> 4f91a1ec
    struct vvsfs_inode_info *vi = VVSFS_I(inode);
    int ret;

    printk("vvsfs - write_end");

    ret = generic_write_end(file, mapping, pos, len, copied, page, fsdata);
    if (ret < len) {
        printk("wrote less than requested.");
        return ret;
    }

    /* Update inode metadata */
    inode->i_blocks = vi->i_db_count * VVSFS_BLOCKSIZE / VVSFS_SECTORSIZE;
    inode->i_mtime = inode->i_ctime = current_time(inode);
    mark_inode_dirty(inode);

    return ret;
}

static struct address_space_operations vvsfs_as_operations = {

#if LINUX_VERSION_CODE < KERNEL_VERSION(5, 19, 0)
    .readpage = vvsfs_readpage,
#else
    .read_folio = vvsfs_read_folio,
#endif
    .writepage = vvsfs_writepage,
    .write_begin = vvsfs_write_begin,
    .write_end = vvsfs_write_end,
};

// vvsfs_read_dentries - reads all dentries into memory for a given inode
//
// @dir: Directory inode to read from
// @num_dirs: (output) count of dentries
// @return: (char*) data buffer returned contains all dentry data, this *MUST*
//                  be freed after use via `kfree(data)`
static bytearray_t vvsfs_read_dentries(struct inode *dir, int *num_dirs) {
    struct vvsfs_inode_info *vi;
    struct super_block *sb;
    struct buffer_head *bh;
    int i;
    bytearray_t data;
    DEBUG_LOG("vvsfs - read_dentries\n");
    // Retrieve vvsfs specific inode data from dir inode
    vi = VVSFS_I(dir);
    // Calculate number of dentries
    *num_dirs = dir->i_size / VVSFS_DENTRYSIZE;
    // Retrieve superblock object for R/W to disk blocks
    sb = dir->i_sb;
    DEBUG_LOG("vvsfs - read_dentries - number of dentries to read %d - %d\n",
              *num_dirs,
              vi->i_db_count);
    // Read all dentries into mem
    data = kzalloc(vi->i_db_count * VVSFS_BLOCKSIZE, GFP_KERNEL);
    if (!data) {
        return ERR_PTR(-ENOMEM);
    }
    DEBUG_LOG("vvsfs - read_dentries - iter\n");
    for (i = 0; i < vi->i_db_count; ++i) {
        printk("vvsfs - read_entries - reading dno: %d, disk block: %d",
               vi->i_data[i],
               vvsfs_get_data_block(vi->i_data[i]));
        bh = READ_BLOCK(dir->i_sb, vi, i);
        if (!bh) {
            // Buffer read failed, no more data when we expected some
            kfree(data);
            return ERR_PTR(-EIO);
        }
<<<<<<< HEAD
        // Copy the dentry into the data array
        memcpy(data + i * VVSFS_BLOCKSIZE, bh->b_data, VVSFS_BLOCKSIZE);
        brelse(bh);
    }
    DEBUG_LOG("vvsfs - read_dentries - done");
    return data;
}

// vvsfs_readdir - reads a directory and places the result using filldir, cached
// in dcache
static int vvsfs_readdir(struct file *filp, struct dir_context *ctx) {
    struct inode *dir;
    struct vvsfs_dir_entry *dentry;
    char *data;
    int i;
    int num_dirs;
    DEBUG_LOG("vvsfs - readdir\n");
    // get the directory inode from file
    dir = file_inode(filp);
    data = vvsfs_read_dentries(dir, &num_dirs);
    if (IS_ERR(data)) {
        int err = PTR_ERR(data);
        DEBUG_LOG("vvsfs - readdir - failed cached dentries read: %d\n", err);
        return err;
    }
    // Iterate over dentries and emit them into the dcache
    for (i = 0; i < num_dirs && filp->f_pos < dir->i_size; ++i) {
        dentry = (struct vvsfs_dir_entry *)(data + i * VVSFS_DENTRYSIZE);
        if (!dir_emit(ctx,
                      dentry->name,
                      strnlen(dentry->name, VVSFS_MAXNAME),
                      dentry->inode_number,
                      DT_UNKNOWN)) {
            DEBUG_LOG("vvsfs - readdir - failed dir_emit");
            break;
=======
        memcpy(data+i*VVSFS_BLOCKSIZE, bh->b_data, VVSFS_BLOCKSIZE);
        brelse(bh); 
    }

    for(i=ctx->pos/VVSFS_DENTRYSIZE; i < num_dirs && filp->f_pos < dir->i_size; ++i)
    {
        dent = (struct vvsfs_dir_entry *) (data + i*VVSFS_DENTRYSIZE); 
        if(!dir_emit(ctx, dent->name, strnlen(dent->name, VVSFS_MAXNAME), 
            dent->inode_number, DT_UNKNOWN))
        {
                if(DEBUG) printk("vvsfs -- readdir - failed dir_emit"); 
                break; 
>>>>>>> 4f91a1ec
        }
        ctx->pos += VVSFS_DENTRYSIZE;
    }
    kfree(data);
    DEBUG_LOG("vvsfs - readdir - done");
    return 0;
}

/* Compare the names of dentries, checks length before comparing
 * name character entries.
 *
 * @name: Dentry name to compare against
 * @target_name: Dentry name that is being searched for
 * @target_name_len: Length of target_name string
 *
 * @return (int) 1 if names match, 0 otherwise
 */
__attribute__((always_inline)) static inline bool
namecmp(const char *name, const char *target_name, int target_name_len) {
    return strlen(name) == target_name_len &&
           strncmp(name, target_name, target_name_len) == 0;
}

// vvsfs_lookup - A file/directory name in a directory. It basically attaches
// the inode
//                of the file to the directory entry.
static struct dentry *
vvsfs_lookup(struct inode *dir, struct dentry *dentry, unsigned int flags) {
    int num_dirs;
    int i;
    struct inode *inode = NULL;
    struct vvsfs_dir_entry *dent;
    char *target_name;
    int target_name_len;
    bytearray_t data;
    target_name = dentry->d_name.name;
    target_name_len = dentry->d_name.len;
    DEBUG_LOG("vvsfs - lookup\n");
    data = vvsfs_read_dentries(dir, &num_dirs);
    if (IS_ERR(data)) {
        int err = PTR_ERR(data);
        DEBUG_LOG("vvsfs - lookup - failed cached dentries read: %d\n", err);
        return ERR_PTR(err);
    }
    for (i = 0; i < num_dirs; ++i) {
        dent = (struct vvsfs_dir_entry *)(data + i * VVSFS_DENTRYSIZE);
        if (namecmp(dent->name, target_name, target_name_len)) {
            inode = vvsfs_iget(dir->i_sb, dent->inode_number);
            if (!inode) {
                DEBUG_LOG("vvsfs - lookup - failed to get inode: %u\n",
                          dent->inode_number);
                return ERR_PTR(-EACCES);
            }
            d_add(dentry, inode);
            break;
        }
    }
    kfree(data);
    DEBUG_LOG("vvsfs - lookup - done\n");
    return NULL;
}

// vvsfs_new_inode - find and construct a new inode.
// @dir: the inode of the parent directory where the new inode is supposed to be
// attached to.
// @mode: the mode information of the new inode
//
// This is a helper function for the inode operation "create" (implemented in
// vvsfs_create() ). It takes care of reserving an inode block on disk (by
// modifiying the inode bitmap), creating an VFS inode object (in memory) and
// attach filesystem-specific information to that VFS inode.
struct inode *vvsfs_new_inode(const struct inode *dir, umode_t mode) {
    struct vvsfs_inode_info *inode_info;
    struct super_block *sb;
    struct vvsfs_sb_info *sbi;
    struct inode *inode;
    unsigned long dno, ino;
    int i;

    if (DEBUG)
        printk("vvsfs - new inode\n");

    // get the filesystem specific info for the super block. The sbi object
    // contains the inode bitmap.
    sb = dir->i_sb;
    sbi = sb->s_fs_info;

    /*
        Find a spare inode in the vvsfs.
        The vvsfs_reserve_inode_block() will attempt to find the first free
       inode and allocates it, and returns the inode number. Note that the inode
       number is *not* the same as the disk block address on disk.
    */
    ino = vvsfs_reserve_inode_block(sbi->imap);
    if (BAD_INO(ino))
        return ERR_PTR(-ENOSPC);

    /*
        Find a spare data block.
        By default, a new data block is reserved for the new inode.
        This is probably a bit wasteful if the file/directory does not need it
        immediately.
        The `dno` here represents a data block position within the data bitmap
        so it's not the actual disk block location.
     */
    dno = vvsfs_reserve_data_block(sbi->dmap);
    if (dno == 0) {
        vvsfs_free_inode_block(
            sbi->imap,
            ino); // if we failed to allocate data block, release
                  // the inode block. and return an error code.
        return ERR_PTR(-ENOSPC);
    }

    /* create a new VFS (in memory) inode */
    inode = new_inode(sb);
    if (!inode) {
        // if failed, release the inode/data blocks so they can be reused.
        vvsfs_free_inode_block(sbi->imap, ino);
        vvsfs_free_data_block(sbi->dmap, dno);
        return ERR_PTR(-ENOMEM);
    }

    // fill in various information for the VFS inode.
#if LINUX_VERSION_CODE < KERNEL_VERSION(6, 3, 0)
    inode_init_owner(&init_user_ns, inode, dir, mode);
#else
    inode_init_owner(&nop_mnt_idmap, inode, dir, mode);
#endif
    inode->i_ino = ino;
    inode->i_ctime = inode->i_mtime = inode->i_atime = current_time(inode);
    inode->i_mode = mode;
    inode->i_size = 0;
    inode->i_blocks = (VVSFS_BLOCKSIZE / VVSFS_SECTORSIZE);
    // increment the link counter. This basically increments inode->i_nlink,
    // but that member cannot be modified directly. Use instead set_nlink to set
    // it to a specific value.
    set_nlink(inode, 1);

    // check if the inode is for a directory, using the macro S_ISDIR
    if (S_ISDIR(mode)) {
        inode->i_op = &vvsfs_dir_inode_operations;
        inode->i_fop = &vvsfs_dir_operations;
    } else {
        inode->i_op = &vvsfs_file_inode_operations;
        inode->i_fop = &vvsfs_file_operations;
        // if the inode is a file, set the address space operations
        inode->i_mapping->a_ops = &vvsfs_as_operations;
    }

    /*
        Now fill in the filesystem specific information.
        This is done by first obtaining the vvsfs_inode_info struct from
        the VFS inode using the VVSFS_I macro.
     */
    inode_info = VVSFS_I(inode);
    inode_info->i_db_count = 1;
    inode_info->i_data[0] = dno;
    for (i = 1; i < VVSFS_N_BLOCKS; ++i)
        inode_info->i_data[i] = 0;

    // Make sure you hash the inode, so that VFS can keep track of its "dirty"
    // status and writes it to disk if needed.
    insert_inode_hash(inode);

    // Mark the inode as "dirty". This will inform the VFS that this inode needs
    // to be written to disk. The procedure for writing to disk is implemented
    // in vvsfs_write_inode() (as part of the "super" operations).
    mark_inode_dirty(inode);

    if (DEBUG)
        printk("vvsfs - new_inode - done");
    return inode;
}

// This is a helper function for the "create" inode operation. It adds a new
// entry to the list of directory entries in the parent directory.
static int vvsfs_add_new_entry(struct inode *dir,
                               struct dentry *dentry,
                               struct inode *inode) {
    struct vvsfs_inode_info *dir_info = VVSFS_I(dir);
    struct super_block *sb = dir->i_sb;
    struct vvsfs_sb_info *sbi = sb->s_fs_info;
    struct vvsfs_dir_entry *dent;
    struct buffer_head *bh;
    int num_dirs;
    uint32_t d_pos, d_off, dno, newblock;

    // calculate the number of entries from the i_size of the directory's inode.
    num_dirs = dir->i_size / VVSFS_DENTRYSIZE;
    if (num_dirs >= VVSFS_MAX_DENTRIES)
        return -ENOSPC;

    // Calculate the position of the new entry within the data blocks
    d_pos = num_dirs / VVSFS_N_DENTRY_PER_BLOCK;
    d_off = num_dirs % VVSFS_N_DENTRY_PER_BLOCK;

    /* If the block is not yet allocated, allocate it. */
    if (d_pos >= dir_info->i_db_count) {
        printk("vvsfs - create - add new data block for directory entry");
        newblock = vvsfs_reserve_data_block(sbi->dmap);
        if (newblock == 0)
            return -ENOSPC;
        dir_info->i_data[d_pos] = newblock;
        dir_info->i_db_count++;
    }

    /* Update the on-disk structure */

    dno = dir_info->i_data[d_pos];
    printk("vvsfs - add_new_entry - reading dno: %d, d_pos: %d, block: %d",
           dno,
           d_pos,
           vvsfs_get_data_block(dno));

    // Note that the i_data contains the data block position within the data
    // bitmap, This needs to be converted to actual disk block position if you
    // want to read it, using vvsfs_get_data_block().
    bh = sb_bread(sb, vvsfs_get_data_block(dno));
    if (!bh)
        return -ENOMEM;
    dent = READ_DENTRY(bh, d_off);
    strncpy(dent->name, dentry->d_name.name, dentry->d_name.len);
    dent->name[dentry->d_name.len] = '\0';
    dent->inode_number = inode->i_ino;
    mark_buffer_dirty(bh);
    sync_dirty_buffer(bh);
    brelse(bh);

    if (DEBUG)
        printk("vvsfs - add_new_entry - directory entry (%s, %d) added to "
               "block %d",
               dent->name,
               dent->inode_number,
               vvsfs_get_data_block(dir_info->i_data[d_pos]));

    dir->i_size = (num_dirs + 1) * VVSFS_DENTRYSIZE;
    dir->i_blocks = dir_info->i_db_count * (VVSFS_BLOCKSIZE / VVSFS_SECTORSIZE);
    mark_inode_dirty(dir);
    return 0;
}

// The "create" operation for inode.
// This is called when a new file/directory is created.
static int
#if LINUX_VERSION_CODE < KERNEL_VERSION(6, 3, 0)
vvsfs_create(struct user_namespace *namespace,
#else
vvsfs_create(struct mnt_idmap *namespace,
#endif
             struct inode *dir,
             struct dentry *dentry,
             umode_t mode,
             bool excl) {
    struct vvsfs_inode_info *dir_info;
    int ret;
    struct buffer_head *bh;
    struct inode *inode;

    if (DEBUG)
        printk("vvsfs - create : %s\n", dentry->d_name.name);

    if (dentry->d_name.len > VVSFS_MAXNAME) {
        printk("vvsfs - create - file name too long");
        return -ENAMETOOLONG;
    }

    dir_info = VVSFS_I(dir);
    if (!dir_info) {
        printk("vvsfs - create - vi_dir null!");
        return -EINVAL;
    }

    // create a new inode for the new file/directory
    inode = vvsfs_new_inode(dir, mode);
    if (IS_ERR(inode)) {
        printk("vvsfs - create - new_inode error!");
        brelse(bh);
        return -ENOSPC;
    }

    // add the file/directory to the parent directory's list
    // of entries -- on disk.
    ret = vvsfs_add_new_entry(dir, dentry, inode);
    if (ret != 0) {
        return ret;
    }

    // attach the new inode object to the VFS directory entry object.
    d_instantiate(dentry, inode);

    printk("File created %ld\n", inode->i_ino);
    return 0;
}

// The "link" operation.
// Takes an existing inode and new directory and entry
// It then copies points the new entry to the old inode and increases the link
// count
static int vvsfs_link(struct dentry *old_dentry,
                      struct inode *dir,
                      struct dentry *dentry) {
    struct vvsfs_inode_info *dir_info;
    int ret;
    struct inode *inode;

    if (DEBUG)
        printk("vvsfs - link : %s\n", dentry->d_name.name);

    if (dentry->d_name.len > VVSFS_MAXNAME) {
        printk("vvsfs - link - file name too long");
        return -ENAMETOOLONG;
    }

    dir_info = VVSFS_I(dir);
    if (!dir_info) {
        printk("vvsfs - link - vi_dir null!");
        return -EINVAL;
    }

    inode = d_inode(old_dentry);

    // minix and ext2 update the ctime so I think its correct
    inode->i_ctime = current_time(inode);

    // increase inode ref counts
    inode_inc_link_count(inode);
    ihold(inode);

    // add the file/directory to the parent directory's list
    // of entries -- on disk.
    ret = vvsfs_add_new_entry(dir, dentry, inode);
    if (ret != 0) {
        // error so decrease the ref counts
        inode_dec_link_count(inode);
        iput(inode);
        return ret;
    }

    d_instantiate(dentry, inode);

    printk("Link created %ld\n", inode->i_ino);
    return 0;
}

// The `mkdir` operation for directory. It simply calls vvsfs_create, with the
// added flag of S_IFDIR (signifying this is a directory).
static int
#if LINUX_VERSION_CODE < KERNEL_VERSION(6, 3, 0)
vvsfs_mkdir(struct user_namespace *namespace,
#else
vvsfs_mkdir(struct mnt_idmap *namespace,
#endif
            struct inode *dir,
            struct dentry *dentry,
            umode_t mode) {
    return vvsfs_create(namespace, dir, dentry, mode | S_IFDIR, 0);
}

/* Representation of a location of a dentry within
 * the data blocks.
 */
typedef struct __attribute__((packed)) bufloc_t {
    int b_index;                    // Data block index
    int d_index;                    // Dentry index within data block
    unsigned flags;                 // Flags used to construct instance
    struct buffer_head *bh;         // Data block
    struct vvsfs_dir_entry *dentry; // Matched entry
} bufloc_t;

/* Persist the struct buffer_head object in bufloc_t without releasing it */
#define BL_PERSIST_BUFFER (1 << 1)
/* Persist (not clone) the struct vvsfs_dir_entry object in bufloc_t, dependent
 * on BL_PERSIST_BUFFER */
#define BL_PERSIST_DENTRY (1 << 2)
/* Determine if a given flag is set */
#define bl_flag_set(flags, flag) ((flags) & (flag))

/* Resolves the buffer head and dentry for a given bufloc
 * if they have not already been. This behaviour is conditional
 * on the flags set.
 *
 * Note that the user is expected to release the buffer_head (bh field)
 * with brelse(bufloc->bh) when this bufloc_t instance is not longer needed.
 * Since the dentry field is constructed from the memory held in the
 * buffer_head data, it is no necessery to release the dentry field.
 *
 * @dir: Target directory inode
 * @vi: Inode information for target directory inode
 * @bufloc: Specification of dentry location (does not assume already resolved)
 *
 * @return: (int) 0 if successful, error otherwise
 */
static int vvsfs_resolve_bufloc(struct inode *dir,
                                struct vvsfs_inode_info *vi,
                                struct bufloc_t *bufloc) {
    if (bufloc == NULL) {
        return -EINVAL;
    }
    if (!bl_flag_set(bufloc->flags, BL_PERSIST_BUFFER)) {
        bufloc->bh = READ_BLOCK(dir->i_sb, vi, bufloc->b_index);
        if (!bufloc->bh) {
            // Buffer read failed, something has changed unexpectedly
            return -EIO;
        }
    }
    if (!bl_flag_set(bufloc->flags, BL_PERSIST_DENTRY)) {
        bufloc->dentry = READ_DENTRY(bufloc->bh, bufloc->d_index);
    }
    return 0;
}

/* Find a dentry within a given block by name (returned through parameter)
 *
 * @bh: Data block buffer
 * @dentry_count: Number of dentries in this block
 * @i: Data block index
 * @target_name: Name of the dentry to be found
 * @target_name_len: Length of target name
 * @flags: Behaviour flags for bufloc_t construction
 * @out_loc: Returned data for any potentially found matching dentry
 *
 * @return: (int) 0 if found, 1 otherwise
 */
static int vvsfs_find_entry_in_block(struct buffer_head *bh,
                                     int dentry_count,
                                     int i,
                                     const char *target_name,
                                     int target_name_len,
                                     int flags,
                                     struct bufloc_t *out_loc) {
    struct vvsfs_dir_entry *dentry;
    char *name;
    uint32_t inumber;
    int d;
    for (d = 0; d < dentry_count; d++) {
        // Access the current dentry
        dentry = READ_DENTRY(bh, d);
        name = dentry->name;
        inumber = dentry->inode_number;
        DEBUG_LOG(
            "vvsfs - find_entry_in_block - d: %d, name: %s, inumber: %d\n",
            d,
            name,
            inumber);
        // Skip if reserved or name does not match
        DEBUG_LOG(
            "vvsfs - find_entry_in_block - comparing %s (%zu) == %s (%d)\n",
            name,
            strlen(name),
            target_name,
            target_name_len);
        if (!inumber || !namecmp(name, target_name, target_name_len) != 0) {
            DEBUG_LOG("vvsfs - find_entry_in_block - name match failed or "
                      "inumber == 0");
            continue;
        }
        out_loc->b_index = i;
        out_loc->d_index = d;
        out_loc->flags = flags;
        if (bl_flag_set(flags, BL_PERSIST_BUFFER)) {
            out_loc->bh = bh;
            out_loc->dentry =
                bl_flag_set(flags, BL_PERSIST_DENTRY) ? dentry : NULL;
        } else {
            out_loc->bh = NULL;
            out_loc->dentry = NULL;
            brelse(bh);
        }
        DEBUG_LOG("vvsfs - find_entry_in_block - done (found)\n");
        return 0;
    }
    brelse(bh);
    DEBUG_LOG("vvsfs - find_entry_in_block - done (not found)\n");
    return 1;
}

/* Calculate the number of dentries in the last data block
 *
 * @dir: Directory inode object
 * @count: Variable used to store count in
 *
 * @return: (int) count of dentries
 */
#define LAST_BLOCK_DENTRY_COUNT(dir, count)                                    \
    (count) = ((dir)->i_size / VVSFS_DENTRYSIZE) % VVSFS_N_DENTRY_PER_BLOCK;   \
    (count) = (count) == 0 ? VVSFS_N_DENTRY_PER_BLOCK : (count)

/* Find a given entry within the given directory inode
 *
 * @dir: Inode representation of directory to search
 * @dentry: Target dentry (name, length, etc)
 * @flags: Behavioural flags for bufloc_t data
 * @out_loc: Returned data for location of entry if found
 *
 * @return: (int): 0 if found, 1 if not found, otherwise and error
 */
static int vvsfs_find_entry(struct inode *dir,
                            struct dentry *dentry,
                            unsigned flags,
                            struct bufloc_t *out_loc) {
    struct vvsfs_inode_info *vi;
    struct buffer_head *bh;
    int i;
    int last_block_dentry_count;
    int current_block_dentry_count;
    const char *target_name;
    int target_name_len;
    DEBUG_LOG("vvsfs - find_entry\n");
    target_name = dentry->d_name.name;
    target_name_len = dentry->d_name.len;
    // Retrieve vvsfs specific inode data from dir inode
    vi = VVSFS_I(dir);
    LAST_BLOCK_DENTRY_COUNT(dir, last_block_dentry_count);
    DEBUG_LOG("vvsfs - find_entry - number of blocks to read %d\n",
              vi->i_db_count);
    // Progressively load datablocks into memory and check dentries
    for (i = 0; i < vi->i_db_count; i++) {
        printk("vvsfs - find_entry - reading dno: %d, disk block: %d",
               vi->i_data[i],
               vvsfs_get_data_block(vi->i_data[i]));
        bh = READ_BLOCK(dir->i_sb, vi, i);
        if (!bh) {
            // Buffer read failed, no more data when we expected some
            return -EIO;
        }
        current_block_dentry_count = i == vi->i_db_count - 1
                                         ? last_block_dentry_count
                                         : VVSFS_N_DENTRY_PER_BLOCK;
        if (!vvsfs_find_entry_in_block(bh,
                                       current_block_dentry_count,
                                       i,
                                       target_name,
                                       target_name_len,
                                       flags,
                                       out_loc)) {
            DEBUG_LOG("vvsfs - find_entry - done (found)");
            return 0;
        }
        // buffer_head release is handled within block search
    }
    DEBUG_LOG("vvsfs - find_entry - done (not found)");
    return 1;
}

/* Deallocate a data block from the given inode and superblock.
 *
 * @inode: Target inode to deallocate data block from
 * @block_index: index into the inode->i_data array of data blocks (0 to
 * VVSFS_N_BLOCKS - 1)
 *
 * @return: (int) 0 if successful, error otherwise
 */
static int vvsfs_dealloc_data_block(struct inode *inode, int block_index) {
    struct vvsfs_inode_info *vi;
    struct super_block *sb;
    struct vvsfs_sb_info *sb_info;
    size_t count;
    DEBUG_LOG("vvsfs - dealloc_data_block\n");
    if (block_index < 0 || block_index >= VVSFS_N_BLOCKS) {
        DEBUG_LOG("vvsfs - dealloc_data_block - block_index (%d) out of range "
                  "%d-%d\n",
                  block_index,
                  0,
                  VVSFS_N_BLOCKS - 1);
        return -EINVAL;
    }
    vi = VVSFS_I(inode);
    sb = inode->i_sb;
    sb_info = sb->s_fs_info;
    DEBUG_LOG("vvsfs - dealloc_data_block - removing block %d\n", block_index);
    vvsfs_free_data_block(sb_info->dmap, vi->i_data[block_index]);
    // Move all subsequent blocks back to fill the holes
    DEBUG_LOG("vvsfs - dealloc_data_block - i_db_count before: %d\n",
              vi->i_db_count);
    count = (--vi->i_db_count) - block_index;
    DEBUG_LOG("vvsfs - dealloc_data_block - i_db_count after: %d\n",
              vi->i_db_count);
    memmove(&vi->i_data[block_index],
            &vi->i_data[block_index + 1],
            count * sizeof(uint32_t));
    // Ensure the last block is not set (avoids duplication of last element from
    // shift back)
    vi->i_data[VVSFS_N_BLOCKS - 1] = 0;
    mark_inode_dirty(inode);
    DEBUG_LOG("vvsfs - dealloc_data_block - done\n");
    return 0;
}

/* Remove the dentry specified via bufloc from the last data block
 *
 * @dir: Target directory inode
 * @bufloc: Specification of dentry location in data block (assumes already
 * resolved)
 *
 * @return: (int) 0 if successful, error otherwise
 */
static int vvsfs_delete_entry_last_block(struct inode *dir,
                                         struct bufloc_t *bufloc) {
    struct vvsfs_dir_entry *last_dentry;
    int last_block_dentry_count;
    int err;
    DEBUG_LOG("vvsfs - delete_entry_last_block\n");
    LAST_BLOCK_DENTRY_COUNT(dir, last_block_dentry_count);
    if (bufloc->d_index == last_block_dentry_count - 1) {
        // Last dentry in block remove cleanly
        DEBUG_LOG("vvsfs - delete_entry_bufloc - last block, last dentry "
                  "in block, zero the entry\n");
        memset(bufloc->dentry, 0, last_block_dentry_count * VVSFS_DENTRYSIZE);
        if (last_block_dentry_count == 1 &&
            (err = vvsfs_dealloc_data_block(dir, bufloc->b_index))) {
            return err;
        }
    } else {
        // Move last dentry in block to hole
        DEBUG_LOG("vvsfs - delete_entry_bufloc - last block, not last "
                  "dentry in block, move last entry to hole\n");
        last_dentry = READ_DENTRY(bufloc->bh, last_block_dentry_count - 1);
        memcpy(bufloc->dentry, last_dentry, VVSFS_DENTRYSIZE);
        // Delete the last dentry (as it has been moved)
        memset(last_dentry, 0, VVSFS_DENTRYSIZE);
    }
    DEBUG_LOG("vvsfs - delete_entry_last_block - done\n");
    return 0;
}

/* Remove the dentry specified via bufloc from the current data block
 *
 * @dir: Target directory inode
 * @bufloc: Specification of dentry location in data block (assumed already
 * resolved)
 *
 * @return: (int) 0 if successful, error otherwise
 */
static int vvsfs_delete_entry_block(struct inode *dir,
                                    struct vvsfs_inode_info *vi,
                                    struct bufloc_t *bufloc) {
    struct vvsfs_dir_entry *last_dentry;
    struct buffer_head *bh_end;
    int err;
    int last_block_dentry_count;
    DEBUG_LOG("vvsfs - delete_entry_block\n");
    LAST_BLOCK_DENTRY_COUNT(dir, last_block_dentry_count);
    // Fill the hole with the last dentry in the last block
    DEBUG_LOG("vvsfs - delete_entry_bufloc - not last block, fill hole "
              "from last block\n");
    bh_end = READ_BLOCK(dir->i_sb, vi, vi->i_db_count - 1);
    last_dentry = READ_DENTRY(bh_end, last_block_dentry_count - 1);
    memcpy(bufloc->dentry, last_dentry, VVSFS_DENTRYSIZE);
    memset(last_dentry, 0, VVSFS_DENTRYSIZE);
    if (last_block_dentry_count == 1 &&
        (err = vvsfs_dealloc_data_block(dir, bufloc->b_index))) {
        return err;
    }
    // Persist the changes to the end block
    mark_buffer_dirty(bh_end);
    brelse(bh_end);
    DEBUG_LOG("vvsfs - delete_entry_block - done \n");
    return 0;
}

/* Delete and entry in a directory based on data obtained through
 * invocation of `vvsfs_find_entry(...)`
 *
 * @dir: Inode representation of directory to search
 * @loc: Location of entry in data blocks
 *
 * @return: (int) 0 if successful, error otherwise
 */
static int vvsfs_delete_entry_bufloc(struct inode *dir,
                                     struct bufloc_t *bufloc) {
    struct vvsfs_inode_info *vi;
    int err;
    DEBUG_LOG("vvsfs - delete_entry_bufloc\n");
    vi = VVSFS_I(dir);
    // Resolve the buffer head and dentry if not already done (indiciated by
    // flags)
    if ((err = vvsfs_resolve_bufloc(dir, vi, bufloc))) {
        DEBUG_LOG("vvsfs - delete_entry_bufloc - failed to resolve bufloc\n");
        return err;
    }
    // Determine if we are in the last block
    if (bufloc->b_index == vi->i_db_count - 1) {
        if ((err = vvsfs_delete_entry_last_block(dir, bufloc))) {
            DEBUG_LOG("vvsfs - delete_entry_bufloc - failed to delete entry in "
                      "last block\n");
            return err;
        }
    } else {
        if ((err = vvsfs_delete_entry_block(dir, vi, bufloc))) {
            DEBUG_LOG("vvsfs - delete_entry_bufloc - failed to delete entry in "
                      "block\n");
            return err;
        }
    }
    // Updated parent inode size and times
    dir->i_size -= VVSFS_DENTRYSIZE;
    dir->i_ctime = dir->i_mtime = current_time(dir);
    mark_buffer_dirty(bufloc->bh);
    brelse(bufloc->bh);
    mark_inode_dirty(dir);
    DEBUG_LOG("vvsfs - delete_entry_bufloc - done\n");
    return err;
}

/* Unlink a dentry from a given directory inode
 *
 * @dir: Directory to remove from
 * @dentry: Target to remove
 *
 * @return: (int) 0 if successfull, error otherwise
 */
static int vvsfs_unlink(struct inode *dir, struct dentry *dentry) {
    int err;
    struct inode *inode = d_inode(dentry);
    struct bufloc_t loc;
    DEBUG_LOG("vvsfs - unlink\n");
    err = vvsfs_find_entry(
        dir, dentry, BL_PERSIST_BUFFER | BL_PERSIST_DENTRY, &loc);
    if (err) {
        DEBUG_LOG("vvsfs - unlink - failed to find entry\n");
        return -ENOENT;
    }
    err = vvsfs_delete_entry_bufloc(dir, &loc);
    if (err) {
        DEBUG_LOG("vvsfs - unlink - failed to delete entry\n");
        return err;
    }
    inode->i_ctime = dir->i_ctime;
    DEBUG_LOG("vvsfs - unlink - link count before: %u\n", inode->i_nlink);
    inode_dec_link_count(inode);
    DEBUG_LOG("vvsfs - unlink - link count after: %u\n", inode->i_nlink);
    mark_inode_dirty(inode);
    DEBUG_LOG("vvsfs - unlink - done\n");
    return err;
}

/* Determine if a given name and inode represent a non-reserved
 * dentry (e.g. not '.' or '..')
 *
 * @name: Name of the dentry
 * @inumber: Inode number of the dentry
 * @inode: Parent directory inode
 *
 * @return: (int) 1 if not reserved, 0 otherwise
 */
#define IS_NON_RESERVED_DENTRY(name, inumber, inode)                           \
    (inumber) != 0 &&                                                          \
        ((name)[0] != '.' || (!(name)[1] && (inumber) != (inode)->i_ino) ||    \
         (name)[1] != '.' || (name)[2])

/* Determine if the dentry contains only reserved entries
 *
 * @bh: Data block buffer
 * @dentry_count: Number of dentries in this block
 *
 * @return (int): 0 if there is a non-reserved entry in any dentry, 1 otherwise
 */
static int vvsfs_dir_only_reserved(struct buffer_head *bh,
                                   struct inode *dir,
                                   int dentry_count) {
    struct vvsfs_dir_entry *dentry;
    char *name;
    uint32_t inumber;
    int d;
    for (d = 0; d < dentry_count; d++) {
        // Access the current dentry
        dentry = READ_DENTRY(bh, d);
        name = dentry->name;
        inumber = dentry->inode_number;
        if (IS_NON_RESERVED_DENTRY(name, inumber, dir)) {
            // If the dentry is not '.' or '..' (given that the second case
            // matches the inode to the parent), then this is not empty
            DEBUG_LOG("vvsfs - dir_only_reserved - non-reserved entry: name: "
                      "%s inumber: %u\n",
                      name,
                      inumber);
            return 0;
        }
    }
    return 1;
}

/* Determine if a given directory is empty (has only reserved entries)
 *
 * @dir: Target directory inode
 *
 * @return: (int) 1 if true, 0 otherwise
 */
static int vvsfs_empty_dir(struct inode *dir) {
    struct vvsfs_inode_info *vi;
    struct buffer_head *bh;
    int i;
    int last_block_dentry_count;
    int current_block_dentry_count;
    DEBUG_LOG("vvsfs - empty_dir\n");
    // Retrieve vvsfs specific inode data from dir inode
    vi = VVSFS_I(dir);
    LAST_BLOCK_DENTRY_COUNT(dir, last_block_dentry_count);
    // Retrieve superblock object for R/W to disk blocks
    DEBUG_LOG("vvsfs - empty_dir - number of blocks to read %d\n",
              vi->i_db_count);
    // Progressively load datablocks into memory and check dentries
    for (i = 0; i < vi->i_db_count; i++) {
        printk("vvsfs - empty_dir - reading dno: %d, disk block: %d\n",
               vi->i_data[i],
               vvsfs_get_data_block(vi->i_data[i]));
        bh = READ_BLOCK(dir->i_sb, vi, i);
        if (!bh) {
            // Buffer read failed, no more data when we expected some
            DEBUG_LOG("vvsfs - empty_dir - buffer read failed\n");
            return -EIO;
        }
        current_block_dentry_count = i == vi->i_db_count - 1
                                         ? last_block_dentry_count
                                         : VVSFS_N_DENTRY_PER_BLOCK;
        // Check if there are any non-reserved dentries
        if (!vvsfs_dir_only_reserved(bh, dir, current_block_dentry_count)) {
            brelse(bh);
            DEBUG_LOG("vvsfs - empty_dir - done (false)\n");
            return 0;
        }
        brelse(bh);
    }
    DEBUG_LOG("vvsfs - empty_dir - done (true)\n");
    return 1;
}

/* Remove a given entry from a given directory
 *
 * @dir: Inode representation of directory to remove from
 * @dentry: Target entry to remove
 *
 * @return: (int) 0 if successful, error otherwise
 */
static int vvsfs_rmdir(struct inode *dir, struct dentry *dentry) {
    struct inode *inode = d_inode(dentry);
    int err = -ENOTEMPTY;
    if (!vvsfs_empty_dir(inode)) {
        printk("vvsfs - rmdir - directory is not empty\n");
        return err;
    } else if ((err = vvsfs_unlink(dir, dentry))) {
        DEBUG_LOG("vvsfs - rmdir - unlink error: %d\n", err);
        return err;
    }
    inode->i_size = 0;
    DEBUG_LOG("vvsfs - rmdir - done\n");
    mark_inode_dirty(dir);
    mark_inode_dirty(inode);
    return err;
}

// File operations; leave as is. We are using the generic VFS implementations
// to take care of read/write/seek/fsync. The read/write operations rely on the
// address space operations, so there's no need to modify these.
static struct file_operations vvsfs_file_operations = {
    .llseek = generic_file_llseek,
    .fsync = generic_file_fsync,
    .read_iter = generic_file_read_iter,
    .write_iter = generic_file_write_iter,
};

static struct inode_operations vvsfs_file_inode_operations = {

};

static struct file_operations vvsfs_dir_operations = {
    .llseek = generic_file_llseek,
    .read = generic_read_dir,
#if LINUX_VERSION_CODE < KERNEL_VERSION(6, 5, 0)
    .iterate = vvsfs_readdir,
#else
    .iterate_shared = vvsfs_readdir,
#endif
    .fsync = generic_file_fsync,
};

static struct inode_operations vvsfs_dir_inode_operations = {
    .create = vvsfs_create,
    .lookup = vvsfs_lookup,
    .mkdir = vvsfs_mkdir,
    .link = vvsfs_link,
    .rmdir = vvsfs_rmdir,
    .unlink = vvsfs_unlink,
};

// This implements the super operation for writing a 'dirty' inode to disk
// Note that this does not sync the actual data blocks pointed to by the inode;
// it only saves the meta data (e.g., the data block pointers, but not the
// actual data contained in the data blocks). Data blocks sync is taken care of
// by file and directory operations.
static int vvsfs_write_inode(struct inode *inode,
                             struct writeback_control *wbc) {
    struct super_block *sb;
    struct vvsfs_inode *disk_inode;
    struct vvsfs_inode_info *inode_info;
    struct buffer_head *bh;
    uint32_t inode_block, inode_offset;
    int i;

    if (DEBUG)
        printk("vvsfs - write_inode");

    // get the vvsfs_inode_info associated with this (VFS) inode from cache.
    inode_info = VVSFS_I(inode);

    sb = inode->i_sb;
    inode_block = vvsfs_get_inode_block(inode->i_ino);
    inode_offset = vvsfs_get_inode_offset(inode->i_ino);

    printk("vvsfs - write_inode - ino: %ld, block: %d, offset: %d",
           inode->i_ino,
           inode_block,
           inode_offset);
    bh = sb_bread(sb, inode_block);
    if (!bh)
        return -EIO;

    disk_inode = (struct vvsfs_inode *)((uint8_t *)bh->b_data + inode_offset);
    disk_inode->i_mode = inode->i_mode;
    disk_inode->i_uid = i_uid_read(inode);
    disk_inode->i_gid = i_gid_read(inode);
    disk_inode->i_size = inode->i_size;
    disk_inode->i_atime = inode->i_atime.tv_sec;
    disk_inode->i_mtime = inode->i_mtime.tv_sec;
    disk_inode->i_ctime = inode->i_ctime.tv_sec;
    disk_inode->i_data_blocks_count = inode_info->i_db_count;
    disk_inode->i_links_count = inode->i_nlink;
    for (i = 0; i < VVSFS_N_BLOCKS; ++i)
        disk_inode->i_block[i] = inode_info->i_data[i];

    // TODO: if you have additional data added to the on-disk inode structure,
    // you need to sync it here.

    mark_buffer_dirty(bh);
    sync_dirty_buffer(bh);
    brelse(bh);

    if (DEBUG)
        printk("vvsfs - write_inode done: %ld\n", inode->i_ino);
    return VVSFS_BLOCKSIZE;
}

// This function is needed to initiate the inode cache, to allow us to attach
// filesystem specific inode information.
// You don't need to modify this.
int vvsfs_init_inode_cache(void) {
    if (DEBUG)
        printk("vvsfs - init inode cache ");

    vvsfs_inode_cache = kmem_cache_create(
        "vvsfs_cache", sizeof(struct vvsfs_inode_info), 0, 0, NULL);
    if (!vvsfs_inode_cache)
        return -ENOMEM;
    return 0;
}

// De-allocate the inode cache
void vvsfs_destroy_inode_cache(void) {
    if (DEBUG)
        printk("vvsfs - destroy_inode_cache ");

    kmem_cache_destroy(vvsfs_inode_cache);
}

// This implements the super operation to allocate a new inode.
// This will be called everytime a request to allocate a
// new (in memory) inode is made. By default, this is handled by VFS,
// which allocates an VFS inode structure. But we override it here
// so that we can attach filesystem-specific information (.e.g,
// pointers to data blocks).
// It is unlikely that you will need to modify this function directly;
// you can simply add whatever additional information you want to attach
// to the vvsfs_inode_info structure.
static struct inode *vvsfs_alloc_inode(struct super_block *sb) {
    struct vvsfs_inode_info *c_inode =
        kmem_cache_alloc(vvsfs_inode_cache, GFP_KERNEL);

    if (DEBUG)
        printk("vvsfs - alloc_inode ");

    if (!c_inode)
        return NULL;

    inode_init_once(&c_inode->vfs_inode);
    return &c_inode->vfs_inode;
}

// Deallocate the inode cache.
static void vvsfs_destroy_inode(struct inode *inode) {
    struct vvsfs_inode_info *c_inode =
        container_of(inode, struct vvsfs_inode_info, vfs_inode);
    kmem_cache_free(vvsfs_inode_cache, c_inode);
}

// vvsfs_iget - get the inode from the super block
// This function will either return the inode that corresponds to a given inode
// number (ino), if it's already in the cache, or create a new inode object, if
// it's not in the cache. Note that this is very similar to vvsfs_new_inode,
// except that the requested inode is supposed to be allocated on-disk already.
// So don't use this to create a completely new inode that has not been
// allocated on disk.
struct inode *vvsfs_iget(struct super_block *sb, unsigned long ino) {
    struct inode *inode;
    struct vvsfs_inode *disk_inode;
    struct vvsfs_inode_info *inode_info;
    struct buffer_head *bh;
    uint32_t inode_block;
    uint32_t inode_offset;
    int i;

    if (DEBUG) {
        printk("vvsfs - iget - ino : %d", (unsigned int)ino);
        printk(" super %p\n", sb);
    }

    inode = iget_locked(sb, ino);
    if (!inode)
        return ERR_PTR(-ENOMEM);
    if (!(inode->i_state & I_NEW))
        return inode;

    inode_info = VVSFS_I(inode);

    inode_block = vvsfs_get_inode_block(ino);
    inode_offset = vvsfs_get_inode_offset(ino);

    bh = sb_bread(sb, inode_block);
    if (!bh) {
        printk("vvsfs - iget - failed sb_read");
        return ERR_PTR(-EIO);
    }

    disk_inode = (struct vvsfs_inode *)(bh->b_data + inode_offset);
    inode->i_mode = disk_inode->i_mode;
    i_uid_write(inode, disk_inode->i_uid);
    i_gid_write(inode, disk_inode->i_gid);
    inode->i_size = disk_inode->i_size;

    // set the access/modication/creation times
    inode->i_atime.tv_sec = disk_inode->i_atime;
    inode->i_mtime.tv_sec = disk_inode->i_mtime;
    inode->i_ctime.tv_sec = disk_inode->i_ctime;
    // minix sets the nsec's to 0
    inode->i_atime.tv_nsec = 0;
    inode->i_mtime.tv_nsec = 0;
    inode->i_ctime.tv_nsec = 0;

    // set the link count; note that we can't set inode->i_nlink directly; we
    // need to use the set_nlink function here.
    set_nlink(inode, disk_inode->i_links_count);
    inode->i_blocks =
        disk_inode->i_data_blocks_count * (VVSFS_BLOCKSIZE / VVSFS_SECTORSIZE);

    inode_info->i_db_count = disk_inode->i_data_blocks_count;
    /* store data blocks in cache */
    for (i = 0; i < VVSFS_N_BLOCKS; ++i)
        inode_info->i_data[i] = disk_inode->i_block[i];

    if (S_ISDIR(inode->i_mode)) {
        inode->i_op = &vvsfs_dir_inode_operations;
        inode->i_fop = &vvsfs_dir_operations;
    } else {
        inode->i_op = &vvsfs_file_inode_operations;
        inode->i_fop = &vvsfs_file_operations;
        inode->i_mapping->a_ops = &vvsfs_as_operations;
    }

    brelse(bh);

    unlock_new_inode(inode);

    return inode;
}

// put_super is part of the super operations. This
// is called when the filesystem is being unmounted, to deallocate
// memory space taken up by the super block info.
static void vvsfs_put_super(struct super_block *sb) {
    struct vvsfs_sb_info *sbi = sb->s_fs_info;

    if (DEBUG)
        printk("vvsfs - put_super\n");

    if (sbi) {
        kfree(sbi->imap);
        kfree(sbi->dmap);
        kfree(sbi);
    }
}

// statfs -- this is currently incomplete.
// See https://elixir.bootlin.com/linux/v5.15.89/source/fs/ext2/super.c#L1407
// for various stats that you need to provide.
static int vvsfs_statfs(struct dentry *dentry, struct kstatfs *buf) {
    if (DEBUG)
        printk("vvsfs - statfs\n");

    buf->f_namelen = VVSFS_MAXNAME;
    buf->f_type = VVSFS_MAGIC;
    buf->f_bsize = VVSFS_BLOCKSIZE;

    // TODO: fill in other information about the file system.

    return 0;
}

// Fill the super_block structure with information specific to vvsfs
static int vvsfs_fill_super(struct super_block *s, void *data, int silent) {
    struct inode *root_inode;
    int hblock;
    struct buffer_head *bh;
    uint32_t magic;
    struct vvsfs_sb_info *sbi;

    if (DEBUG)
        printk("vvsfs - fill super\n");

    s->s_flags = ST_NOSUID | SB_NOEXEC;
    s->s_op = &vvsfs_ops;
    s->s_magic = VVSFS_MAGIC;

    hblock = bdev_logical_block_size(s->s_bdev);
    if (hblock > VVSFS_BLOCKSIZE) {
        printk("vvsfs - device blocks are too small!!");
        return -1;
    }

    sb_set_blocksize(s, VVSFS_BLOCKSIZE);

    /* Read first block of the superblock.
        For this basic version, it contains just the magic number. */

    bh = sb_bread(s, 0);
    magic = *((uint32_t *)bh->b_data);
    if (magic != VVSFS_MAGIC) {
        printk("vvsfs - wrong magic number\n");
        return -EINVAL;
    }
    brelse(bh);

    /* Allocate super block info to load inode & data map */
    sbi = kzalloc(sizeof(struct vvsfs_sb_info), GFP_KERNEL);
    if (!sbi) {
        printk("vvsfs - error allocating vvsfs_sb_info");
        return -ENOMEM;
    }

    /* Load the inode map */
    sbi->imap = kzalloc(VVSFS_IMAP_SIZE, GFP_KERNEL);
    if (!sbi->imap)
        return -ENOMEM;
    bh = sb_bread(s, 1);
    if (!bh)
        return -EIO;
    memcpy(sbi->imap, bh->b_data, VVSFS_IMAP_SIZE);
    brelse(bh);

    /* Load the data map. Note that the data map occupies 2 blocks.  */
    sbi->dmap = kzalloc(VVSFS_DMAP_SIZE, GFP_KERNEL);
    if (!sbi->dmap)
        return -ENOMEM;
    bh = sb_bread(s, 2);
    if (!bh)
        return -EIO;
    memcpy(sbi->dmap, bh->b_data, VVSFS_BLOCKSIZE);
    brelse(bh);
    bh = sb_bread(s, 3);
    if (!bh)
        return -EIO;
    memcpy(sbi->dmap + VVSFS_BLOCKSIZE, bh->b_data, VVSFS_BLOCKSIZE);
    brelse(bh);

    /* Attach the bitmaps to the in-memory super_block s */
    s->s_fs_info = sbi;

    /* Read the root inode from disk */
    root_inode = vvsfs_iget(s, 1);

    if (IS_ERR(root_inode)) {
        printk("vvsfs - fill_super - error getting root inode");
        return PTR_ERR(root_inode);
    }

    /* Initialise the owner */
#if LINUX_VERSION_CODE < KERNEL_VERSION(6, 3, 0)
    inode_init_owner(&init_user_ns, root_inode, NULL, root_inode->i_mode);
#else
    inode_init_owner(&nop_mnt_idmap, root_inode, NULL, root_inode->i_mode);
#endif
    mark_inode_dirty(root_inode);

    s->s_root = d_make_root(root_inode);

    if (!s->s_root) {
        printk("vvsfs - fill_super - failed setting up root directory");
        iput(root_inode);
        return -ENOMEM;
    }

    if (DEBUG)
        printk("vvsfs - fill super done\n");

    return 0;
}

// sync_fs super operation.
// This writes super block data to disk.
// For the current version, this is mainly the inode map and the data map.
static int vvsfs_sync_fs(struct super_block *sb, int wait) {
    struct vvsfs_sb_info *sbi = sb->s_fs_info;
    struct buffer_head *bh;

    if (DEBUG) {
        printk("vvsfs -- sync_fs");
    }

    /* Write the inode map to disk */
    bh = sb_bread(sb, 1);
    if (!bh)
        return -EIO;
    memcpy(bh->b_data, sbi->imap, VVSFS_IMAP_SIZE);
    mark_buffer_dirty(bh);
    if (wait)
        sync_dirty_buffer(bh);
    brelse(bh);

    /* Write the data map */

    bh = sb_bread(sb, 2);
    if (!bh)
        return -EIO;
    memcpy(bh->b_data, sbi->dmap, VVSFS_BLOCKSIZE);
    mark_buffer_dirty(bh);
    if (wait)
        sync_dirty_buffer(bh);
    brelse(bh);

    bh = sb_bread(sb, 3);
    if (!bh)
        return -EIO;
    memcpy(bh->b_data, sbi->dmap + VVSFS_BLOCKSIZE, VVSFS_BLOCKSIZE);
    mark_buffer_dirty(bh);
    if (wait)
        sync_dirty_buffer(bh);
    brelse(bh);

    return 0;
}

static struct super_operations vvsfs_ops = {
    .statfs = vvsfs_statfs,
    .put_super = vvsfs_put_super,
    .alloc_inode = vvsfs_alloc_inode,
    .destroy_inode = vvsfs_destroy_inode,
    .write_inode = vvsfs_write_inode,
    .sync_fs = vvsfs_sync_fs,
};

// mounting the file system -- leave as is.
static struct dentry *vvsfs_mount(struct file_system_type *fs_type,
                                  int flags,
                                  const char *dev_name,
                                  void *data) {
    return mount_bdev(fs_type, flags, dev_name, data, vvsfs_fill_super);
}

static struct file_system_type vvsfs_type = {
    .owner = THIS_MODULE,
    .name = "vvsfs",
    .mount = vvsfs_mount,
    .kill_sb = kill_block_super,
    .fs_flags = FS_REQUIRES_DEV,
};

static int __init vvsfs_init(void) {
    int ret = vvsfs_init_inode_cache();
    if (ret) {
        printk("inode cache creation failed");
        return ret;
    }

    printk("Registering vvsfs\n");
    return register_filesystem(&vvsfs_type);
}

static void __exit vvsfs_exit(void) {
    printk("Unregistering the vvsfs.\n");
    unregister_filesystem(&vvsfs_type);
    vvsfs_destroy_inode_cache();
}

module_init(vvsfs_init);
module_exit(vvsfs_exit);
MODULE_LICENSE("GPL");<|MERGE_RESOLUTION|>--- conflicted
+++ resolved
@@ -49,7 +49,7 @@
 #define READ_BLOCK(sb, vi, index)                                              \
     sb_bread(sb, vvsfs_get_data_block((vi)->i_data[(index)]))
 #define READ_DENTRY(bh, offset)                                                \
-    ((struct vvsfs_dir_entry *)((bh)->b_data + (offset)*VVSFS_DENTRYSIZE))
+    ((struct vvsfs_dir_entry *)((bh)->b_data + (offset) * VVSFS_DENTRYSIZE))
 
 // Avoid using char* as a byte array since some systems may have a 16 bit char
 // type this ensures that any system that has 8 bits = 1 byte will be valid for
@@ -172,25 +172,13 @@
 // Address pace operation readpage.
 // May require some modification to include additonal inode data.
 static int vvsfs_write_end(struct file *file,
-<<<<<<< HEAD
                            struct address_space *mapping,
                            loff_t pos,
                            unsigned int len,
                            unsigned int copied,
                            struct page *page,
                            void *fsdata) {
-    struct inode *inode = file->f_inode;
-=======
-                              struct address_space *mapping,
-                              loff_t pos,
-                              unsigned int len,
-                              unsigned int copied,
-                              struct page *page,
-                              void *fsdata)
-{
-    //struct inode *inode = file->f_inode;
     struct inode *inode = mapping->host;
->>>>>>> 4f91a1ec
     struct vvsfs_inode_info *vi = VVSFS_I(inode);
     int ret;
 
@@ -260,7 +248,6 @@
             kfree(data);
             return ERR_PTR(-EIO);
         }
-<<<<<<< HEAD
         // Copy the dentry into the data array
         memcpy(data + i * VVSFS_BLOCKSIZE, bh->b_data, VVSFS_BLOCKSIZE);
         brelse(bh);
@@ -287,7 +274,9 @@
         return err;
     }
     // Iterate over dentries and emit them into the dcache
-    for (i = 0; i < num_dirs && filp->f_pos < dir->i_size; ++i) {
+    for (i = ctx->pos / VVSFS_DENTRYSIZE;
+         i < num_dirs && filp->f_pos < dir->i_size;
+         ++i) {
         dentry = (struct vvsfs_dir_entry *)(data + i * VVSFS_DENTRYSIZE);
         if (!dir_emit(ctx,
                       dentry->name,
@@ -296,20 +285,6 @@
                       DT_UNKNOWN)) {
             DEBUG_LOG("vvsfs - readdir - failed dir_emit");
             break;
-=======
-        memcpy(data+i*VVSFS_BLOCKSIZE, bh->b_data, VVSFS_BLOCKSIZE);
-        brelse(bh); 
-    }
-
-    for(i=ctx->pos/VVSFS_DENTRYSIZE; i < num_dirs && filp->f_pos < dir->i_size; ++i)
-    {
-        dent = (struct vvsfs_dir_entry *) (data + i*VVSFS_DENTRYSIZE); 
-        if(!dir_emit(ctx, dent->name, strnlen(dent->name, VVSFS_MAXNAME), 
-            dent->inode_number, DT_UNKNOWN))
-        {
-                if(DEBUG) printk("vvsfs -- readdir - failed dir_emit"); 
-                break; 
->>>>>>> 4f91a1ec
         }
         ctx->pos += VVSFS_DENTRYSIZE;
     }
